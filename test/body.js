/*
  backgrid
  http://github.com/wyuenho/backgrid

  Copyright (c) 2013 Jimmy Yuen Ho Wong and contributors
  Licensed under the MIT license.
*/
describe("A Body", function () {

  var col;
  var body;
  beforeEach(function () {

    col = new Backbone.Collection([{id: 2}, {id: 1}, {id: 3}]);

    body = new Backgrid.Body({
      columns: [{
        name: "id",
        cell: "integer"
      }],
      collection: col
    });

    body.render();
  });

  it("renders table rows using the given column definitions and collection", function () {
    expect(body.el.tagName).toBe("TBODY");
    var $trs = $(body.el).children();
    expect($trs.length).toBe(3);
    expect(body.el.innerHTML).toBe('<tr><td class="integer-cell editable sortable renderable">2</td></tr>' +
                                   '<tr><td class="integer-cell editable sortable renderable">1</td></tr>' +
                                   '<tr><td class="integer-cell editable sortable renderable">3</td></tr>');
  });

  it("will render a new row if a new model is added to its collection", function () {
    body.collection.add({
      id: 4
    });
    var $trs = $(body.el).children();
    expect($trs.length).toBe(4);
    expect($trs[3].outerHTML).toBe('<tr><td class="integer-cell editable sortable renderable">4</td></tr>');

    body.collection.add({
      id: 5
    }, {at: 1});
    $trs = $(body.el).children();
    expect($trs.length).toBe(5);
    expect($trs[1].outerHTML).toBe('<tr><td class="integer-cell editable sortable renderable">5</td></tr>');
  });

  it("will render a new row by calling insertRow directly with a new model", function () {

    body = new Backgrid.Body({
      columns: [{
        name: "id",
        cell: "integer"
      }],
      collection: new Backbone.Collection()
    });

    body.render();

    body.insertRow({
      id: 4
    });

    var $trs = $(body.el).children();
    expect($trs.length).toBe(1);
    expect($trs[0].outerHTML).toBe('<tr><td class="integer-cell editable sortable renderable">4</td></tr>');

    body.insertRow({
      id: 5
    }, {at: 0});
    $trs = $(body.el).children();
    expect($trs.length).toBe(2);
    expect($trs[0].outerHTML).toBe('<tr><td class="integer-cell editable sortable renderable">5</td></tr>');
  });

  it("will remove a row from the DOM if a model is removed from its collection", function () {
<<<<<<< HEAD
    var twocities = body.collection.at(1);
    body.collection.remove(twocities);
    var $trs = $(body.el).children();
=======
    var m1 = body.collection.at(1);
    body.collection.remove(m1);
    var $trs = body.$el.children();
>>>>>>> 8203e6ca
    expect($trs.length).toBe(2);
    expect(body.el.innerHTML).toBe('<tr><td class="integer-cell editable sortable renderable">2</td></tr>' +
                                   '<tr><td class="integer-cell editable sortable renderable">3</td></tr>');
  });

  it("will remove a row from the DOM is removeRow is called directly with a model", function () {
<<<<<<< HEAD
    var twocities = body.collection.at(1);
    body.removeRow(twocities);
    var $trs = $(body.el).children();
=======
    var m1 = body.collection.at(1);
    body.removeRow(m1);
    var $trs = body.$el.children();
>>>>>>> 8203e6ca
    expect($trs.length).toBe(2);
    expect(body.el.innerHTML).toBe('<tr><td class="integer-cell editable sortable renderable">2</td></tr>' +
                                   '<tr><td class="integer-cell editable sortable renderable">3</td></tr>');
  });

  it("will refresh if its collection is reset", function () {
    var eventFired = false;
    var handler = function () {
      eventFired = true;
    };
    body.collection.on("backgrid:refresh", handler);
    body.collection.reset([{
      id: 6
    }]);
    body.collection.off("backgrid:refresh", handler);
    expect(eventFired).toBe(true);
    var $trs = $(body.el).children();
    expect($trs.length).toBe(1);
    expect(body.el.innerHTML).toBe('<tr><td class="integer-cell editable sortable renderable">6</td></tr>');
  });

  it("will render rows using the Row class supplied in the constructor options", function () {

    var CustomRow = Backgrid.Row.extend({});

    spyOn(CustomRow.prototype, "render").andCallThrough();

    body = new Backgrid.Body({
      columns: [{
        name: "id",
        cell: "integer"
      }],
      collection: col,
      row: CustomRow
    });

    body.render();

    expect(CustomRow.prototype.render).toHaveBeenCalled();
  });

  describe("maintain page size at page boundary", function () {

    var col;

    beforeEach(function () {
      col = new Backbone.PageableCollection([
        {id: 1},
        {id: 2},
        {id: 3}
      ], {
        state: {
          pageSize: 2
        },
        mode: "client"
      });

      body = new Backgrid.Body({
        columns: [{
          name: "id",
          cell: "integer"
        }],
        collection: col
      });

      body.render();
    });

    it("when adding to a full page", function () {
      col.add(new Backbone.Model({id: 4}));
      expect($(body.el).find("tr").length).toBe(2);
    });

    it("when removing from a full page", function () {
      col.remove(col.get(1));
      expect($(body.el).find("tr").length).toBe(2);
    });

  });

  it("will not display the empty row if collection is not empty", function () {
    body = new Backgrid.Body({
      emptyText: " ",
      columns: [{
        name: "id",
        cell: "integer"
      }],
      collection: col
    });
    body.render();

    expect($(body.el).find("tr.empty").length).toBe(0);
  });

  it("will not display the empty row if `options.emptyText` is not supplied", function () {
    expect($(body.el).find("tr.empty").length).toBe(0);

    col.reset();
    body = new Backgrid.Body({
      columns: [{
        name: "id",
        cell: "integer"
      }],
      collection: col
    });
    body.render();

    expect($(body.el).find("tr.empty").length).toBe(0);
  });

  it("will display the empty row if the collection is empty and `options.emptyText` is supplied", function () {
    col.reset();
    body = new Backgrid.Body({
      emptyText: " ",
      columns: [{
        name: "id",
        cell: "integer"
      }],
      collection: col
    });
    body.render();

    expect($(body.el).find("tr.empty").length).toBe(1);
    expect($(body.el).find("tr.empty > td").attr("colspan")).toBe("1");
  });

  it("will clear the empty row if a new model is added to an empty collection", function () {
    col.reset();
    body = new Backgrid.Body({
      emptyText: " ",
      columns: [{
        name: "id",
        cell: "integer"
      }],
      collection: col
    });
    body.render();
    expect($(body.el).find("tr.empty").length).toBe(1);

<<<<<<< HEAD
    books.add({name: "Oliver Twist"});
    expect($(body.el).find("tr.empty").length).toBe(0);

    books.reset();
    expect($(body.el).find("tr.empty").length).toBe(1);

    body.insertRow({title: "The Catcher in the Rye"});
    expect($(body.el).find("tr.empty").length).toBe(0);
=======
    col.add({id: 4});
    expect(body.$el.find("tr.empty").length).toBe(0);

    col.reset();
    expect(body.$el.find("tr.empty").length).toBe(1);

    body.insertRow({id: 5});
    expect(body.$el.find("tr.empty").length).toBe(0);
>>>>>>> 8203e6ca
  });

  it("#sort will throw a RangeError is direction is not ascending, descending or null", function () {
    body = new Backgrid.Body({
      collection: col,
      columns: [{
        name: "id",
        cell: "integer"
      }],
    }).render();

    expect(function () {
      body.sort("id", "wat");
    }).toThrow();
  });

  it("can sort the underlying collection using the default comparator", function () {
    body = new Backgrid.Body({
      collection: col,
      columns: [{
        name: "id",
        cell: "integer"
      }],
    }).render();

    body.collection.trigger("backgrid:sort", body.columns.at(0), "ascending");
    expect(body.collection.toJSON()).toEqual([{id: 1}, {id: 2}, {id: 3}]);
    expect(body.columns.at(0).get("direction"), "ascending");
    
    body.collection.trigger("backgrid:sort", body.columns.at(0), "descending");
    expect(body.collection.toJSON()).toEqual([{id: 3}, {id: 2}, {id: 1}]);
    expect(body.columns.at(0).get("direction"), "descending");
    
    col.at(0).cid = "c100";
    col.at(1).cid = "c1";
    col.at(2).cid = "c10";
    body.collection.trigger("backgrid:sort", body.columns.at(0), null);
    expect(body.collection.toJSON()).toEqual([{id: 2}, {id: 1}, {id: 3}]);
    expect(body.columns.at(0).get("direction"), null);
  });

  it("can sort the underlying collection using a custom value extractor on `backgrid:sort`", function () {

    var sortValue = function (model, attr) {
      return 3 - model.get(attr);
    };

    body = new Backgrid.Body({
      collection: col,
      columns: [{
        name: "id",
        cell: "integer",
        sortValue: sortValue
      }],
    }).render();

    body.collection.trigger("backgrid:sort", body.columns.at(0), "ascending");
    expect(body.collection.toJSON()).toEqual([{id: 3}, {id: 2}, {id: 1}]);
    expect(body.columns.at(0).get("direction"), "ascending");
  });

  it("can sort on a server-mode Backbone.PageableCollection", function () {

    var oldAjax = $.ajax;
    $.ajax = function (settings) {
      settings.success([{"total_entries": 3}, [{id: 2}, {id: 1}]]);
    };

    var col = new (Backbone.PageableCollection.extend({
      url: "test-headercell"
    }))([{id: 1}, {id: 2}], {
      state: {
        pageSize: 3
      }
    });

    body = new Backgrid.Body({
      columns: [{
        name: "id",
        cell: "integer"
      }],
      collection: col
    });

    body.render();

    expect(body.collection.at(0).get("id")).toBe(1);
    expect(body.collection.at(1).get("id")).toBe(2);

    body.collection.trigger("backgrid:sort", body.columns.at(0), "descending");

    expect(body.collection.at(0).get("id")).toBe(2);
    expect(body.collection.at(1).get("id")).toBe(1);
    expect(body.columns.at(0).get("direction"), "descending");

    $.ajax = oldAjax;
  });

  it("can sort on a client-mode Backbone.PageableCollection", function () {

    var col = new Backbone.PageableCollection([{id: 2}, {id: 1}, {id: 3}], {
      state: {
        pageSize: 1
      },
      mode: "client"
    });

    body = new Backgrid.Body({
      columns: [{
        name: "id",
        cell: "integer",
        sortValue: function (model, attr) {
          return 3 - model.get(attr);
        }
      }],
      collection: col
    });

    body.render();

    col.trigger("backgrid:sort", body.columns.at(0), "ascending");

    expect(body.collection.toJSON()).toEqual([{id: 3}]);
    expect(body.columns.at(0).get("direction"), "ascending");

    body.collection.getPage(2);

    expect(body.collection.toJSON()).toEqual([{id: 2}]);

    body.collection.getPage(3);

    expect(body.collection.toJSON()).toEqual([{id: 1}]);

    body.collection.getFirstPage();

    col.trigger("backgrid:sort", body.columns.at(0), "descending");
    expect(body.columns.at(0).get("direction"), "descending");

    expect(body.collection.toJSON()).toEqual([{id: 1}]);

    col.trigger("backgrid:sort", body.columns.at(0), null);
    expect(body.columns.at(0).get("direction"), null);

    expect(body.collection.toJSON()).toEqual([{id: 2}]);

  });

  it("will put the next editable and renderable cell in edit mode when a save or one of the navigation commands is triggered via backgrid:edited from the collection", function () {
    var people = new Backbone.Collection([
      {name: "alice", age: 28, married: false},
      {name: "bob", age: 30, married: true}
    ]);
    var columns = new Backgrid.Columns([{
      name: "name",
      cell: "string"
    }, {
      name: "age",
      cell: "integer",
      editable: false
    }, {
      name: "sex",
      cell: "boolean",
      renderable: false
    }]);
    var body = new Backgrid.Body({
      collection: people,
      columns: columns
    });
    body.render();

    body.rows[0].cells[0].enterEditMode();

    // Just making sure a cell has exited edit mode before the next cell goes
    // into edit mode. Fixes #187.
    var oldExitEditMode = body.rows[0].cells[0].exitEditMode;
    var callOrders = [];
    body.rows[0].cells[0].exitEditMode = function () {
      callOrders.push("exit");
      return oldExitEditMode.apply(this, arguments);
    };

    var oldEnterEditMode = body.rows[1].cells[0].enterEditMode;
    body.rows[1].cells[0].enterEditMode = function () {
      callOrders.push("enter");
      return oldEnterEditMode.apply(this, arguments);
    };

    // right
    people.trigger("backgrid:edited", people.at(0), columns.at(0), new Backgrid.Command({keyCode: 9}));
    expect($(body.rows[0].cells[0].el).hasClass("editor")).toBe(false);
    expect($(body.rows[1].cells[0].el).hasClass("editor")).toBe(true);

    expect(callOrders[0]).toBe("exit");
    expect(callOrders[1]).toBe("enter");
    body.rows[0].cells[0].exitEditMode = oldExitEditMode;
    body.rows[1].cells[0].enterEditMode = oldEnterEditMode;

    // left
    people.trigger("backgrid:edited", people.at(1), columns.at(0), new Backgrid.Command({keyCode: 9, shiftKey: true}));
    expect($(body.rows[0].cells[0].el).hasClass("editor")).toBe(true);
    expect($(body.rows[1].cells[0].el).hasClass("editor")).toBe(false);

    // down
    people.trigger("backgrid:edited", people.at(0), columns.at(0), new Backgrid.Command({keyCode: 40}));
    expect($(body.rows[0].cells[0].el).hasClass("editor")).toBe(false);
    expect($(body.rows[1].cells[0].el).hasClass("editor")).toBe(true);

    // up
    people.trigger("backgrid:edited", people.at(1), columns.at(0), new Backgrid.Command({keyCode: 38}));
    expect($(body.rows[0].cells[0].el).hasClass("editor")).toBe(true);
    expect($(body.rows[1].cells[0].el).hasClass("editor")).toBe(false);

    // enter
    people.trigger("backgrid:edited", people.at(0), columns.at(0), new Backgrid.Command({keyCode: 13}));
    expect($(body.rows[0].cells[0].el).hasClass("editor")).toBe(false);
    expect($(body.rows[1].cells[0].el).hasClass("editor")).toBe(false);

    // esc
    body.rows[1].cells[0].enterEditMode();
    people.trigger("backgrid:edited", people.at(1), columns.at(0), new Backgrid.Command({keyCode: 27}));
    expect($(body.rows[0].cells[0].el).hasClass("editor")).toBe(false);
    expect($(body.rows[1].cells[0].el).hasClass("editor")).toBe(false);
  });

});<|MERGE_RESOLUTION|>--- conflicted
+++ resolved
@@ -78,30 +78,18 @@
   });
 
   it("will remove a row from the DOM if a model is removed from its collection", function () {
-<<<<<<< HEAD
-    var twocities = body.collection.at(1);
-    body.collection.remove(twocities);
-    var $trs = $(body.el).children();
-=======
     var m1 = body.collection.at(1);
     body.collection.remove(m1);
-    var $trs = body.$el.children();
->>>>>>> 8203e6ca
+    var $trs = $(body.el).children();
     expect($trs.length).toBe(2);
     expect(body.el.innerHTML).toBe('<tr><td class="integer-cell editable sortable renderable">2</td></tr>' +
                                    '<tr><td class="integer-cell editable sortable renderable">3</td></tr>');
   });
 
   it("will remove a row from the DOM is removeRow is called directly with a model", function () {
-<<<<<<< HEAD
-    var twocities = body.collection.at(1);
-    body.removeRow(twocities);
-    var $trs = $(body.el).children();
-=======
     var m1 = body.collection.at(1);
     body.removeRow(m1);
-    var $trs = body.$el.children();
->>>>>>> 8203e6ca
+    var $trs = $(body.el).children();
     expect($trs.length).toBe(2);
     expect(body.el.innerHTML).toBe('<tr><td class="integer-cell editable sortable renderable">2</td></tr>' +
                                    '<tr><td class="integer-cell editable sortable renderable">3</td></tr>');
@@ -241,25 +229,14 @@
     body.render();
     expect($(body.el).find("tr.empty").length).toBe(1);
 
-<<<<<<< HEAD
-    books.add({name: "Oliver Twist"});
+    col.add({id: 4});
     expect($(body.el).find("tr.empty").length).toBe(0);
 
-    books.reset();
+    col.reset();
     expect($(body.el).find("tr.empty").length).toBe(1);
 
-    body.insertRow({title: "The Catcher in the Rye"});
+    body.insertRow({id: 5});
     expect($(body.el).find("tr.empty").length).toBe(0);
-=======
-    col.add({id: 4});
-    expect(body.$el.find("tr.empty").length).toBe(0);
-
-    col.reset();
-    expect(body.$el.find("tr.empty").length).toBe(1);
-
-    body.insertRow({id: 5});
-    expect(body.$el.find("tr.empty").length).toBe(0);
->>>>>>> 8203e6ca
   });
 
   it("#sort will throw a RangeError is direction is not ascending, descending or null", function () {
@@ -288,11 +265,11 @@
     body.collection.trigger("backgrid:sort", body.columns.at(0), "ascending");
     expect(body.collection.toJSON()).toEqual([{id: 1}, {id: 2}, {id: 3}]);
     expect(body.columns.at(0).get("direction"), "ascending");
-    
+
     body.collection.trigger("backgrid:sort", body.columns.at(0), "descending");
     expect(body.collection.toJSON()).toEqual([{id: 3}, {id: 2}, {id: 1}]);
     expect(body.columns.at(0).get("direction"), "descending");
-    
+
     col.at(0).cid = "c100";
     col.at(1).cid = "c1";
     col.at(2).cid = "c10";
