/*
  backgrid
  http://github.com/wyuenho/backgrid

  Copyright (c) 2013 Jimmy Yuen Ho Wong and contributors
  Licensed under the MIT @license.
*/
describe("A CellEditor", function () {

  it("throws TypeError if a formatter is not given", function () {
    expect(function () {
      new Backgrid.CellEditor({});
    }).toThrow(new TypeError("'formatter' is required"));
  });

  it("throws TypeError if a column is not given", function () {
    expect(function () {
      new Backgrid.CellEditor({
        formatter: {
          fromRaw: function () {},
          toRaw: function () {}
        }
      });
    }).toThrow(new TypeError("'column' is required"));
  });

  it("throws TypeError if a model is not given", function () {
    expect(function () {
      new Backgrid.CellEditor({
        formatter: {
          fromRaw: function () {},
          toRaw: function () {}
        },
        column: {
          name: "name",
          cell: "string"
        }
      });
    }).toThrow(new TypeError("'model' is required"));
  });

  it("calls postRender when model triggers 'backgrid:editing'", function () {
    var postRenderCalled = 0;
    var editor = new (Backgrid.CellEditor.extend({
      postRender: function () {
        postRenderCalled++;
      }
    }))({
      formatter: {
        fromRaw: function () {},
        toRaw: function () {}
      },
      column: {
        name: "name",
        cell: "string"
      },
      model: new Backbone.Model({
        name: "alice"
      })
    });
    editor.render();

    editor.model.trigger("backgrid:editing");
    expect(postRenderCalled).toBe(1);
  });

});

describe("An InputCellEditor", function () {

  var book;
  var editor;
  var backgridEditedTriggerCount;
  var backgridEditedTriggerArgs;
  var backgridErrorTriggerCount;
  var backgridErrorTriggerArgs;

  beforeEach(function () {

    book = new Backbone.Model({
      title: "title"
    });

    editor = new (Backgrid.InputCellEditor.extend({
      remove: jasmine.createSpy("remove")
    }))({
      model: book,
      column: new Backgrid.Column({
        name: "title",
        cell: Backgrid.StringCell
      }),
      formatter: Backgrid.StringCell.prototype.formatter,
      placeholder: "put your text here"
    });

    backgridEditedTriggerCount = 0;
    book.on("backgrid:edited", function () {
      backgridEditedTriggerCount++;
      backgridEditedTriggerArgs = [].slice.call(arguments);
    });

    backgridErrorTriggerCount = 0;
    book.on("backgrid:error", function () {
      backgridErrorTriggerCount++;
      backgridErrorTriggerArgs = [].slice.call(arguments);
    });

    this.addMatchers({
      toBeAnInstanceOf: function (expected) {
        var actual = this.actual;
        var notText = this.isNot ? " not" : "";
        this.message = function () {
          return "Expected " + actual + notText + " to be an instance of " + expected;
        };

        return actual instanceof expected;
      }
    });
  });

  it("renders a text input box with a placeholder and the model value formatted for display", function () {
    editor.render();
    expect(editor.el).toBeAnInstanceOf(HTMLInputElement);
    expect($(editor.el).attr("placeholder")).toBe("put your text here");
    expect($(editor.el).val()).toBe("title");
  });

  it("saves a formatted value in the input box to the model and triggers 'backgrid:edited' from the model when tab is pressed", function () {
    editor.render();
    $(editor.el).val("another title");
    var tab = $.Event("keydown", { keyCode: 9 });
    $(editor.el).trigger(tab);
    expect(editor.model.get(editor.column.get("name"))).toBe("another title");
    expect(backgridEditedTriggerCount).toBe(1);
    expect(backgridEditedTriggerArgs[0]).toEqual(editor.model);
    expect(backgridEditedTriggerArgs[1]).toEqual(editor.column);
    expect(backgridEditedTriggerArgs[2].moveRight()).toBe(true);
  });

  it("saves a formatted value in the input box to the model and triggers 'backgrid:edited' from the model when enter is pressed", function () {
    editor.render();
    $(editor.el).val("another title");
    var enter = $.Event("keydown", { keyCode: 13 });
    $(editor.el).trigger(enter);
    expect(editor.model.get(editor.column.get("name"))).toBe("another title");
    expect(backgridEditedTriggerCount).toBe(1);
    expect(backgridEditedTriggerArgs[0]).toEqual(editor.model);
    expect(backgridEditedTriggerArgs[1]).toEqual(editor.column);
    expect(backgridEditedTriggerArgs[2].save()).toBe(true);
  });

  it("triggers 'backgrid:error' from the model when trying to save an invalid value", function () {
    editor.formatter = {
      fromRaw: jasmine.createSpy("fromRaw").andCallFake(function (d) {
        return d;
      }),
      toRaw: jasmine.createSpy("toRaw").andReturn(undefined)
    };
    editor.render();
    $(editor.el).val("invalid value");
    var enter = $.Event("keydown", { keyCode: 13 });
    $(editor.el).trigger(enter);
    expect(editor.formatter.toRaw.calls.length).toBe(1);
    expect(editor.formatter.toRaw).toHaveBeenCalledWith("invalid value");
    expect(backgridErrorTriggerCount).toBe(1);
    expect(backgridErrorTriggerArgs[0]).toEqual(editor.model);
    expect(backgridErrorTriggerArgs[1]).toEqual(editor.column);
    expect(backgridErrorTriggerArgs[2]).toEqual("invalid value");

    editor.formatter.toRaw.reset();
    $(editor.el).blur();
    expect(backgridErrorTriggerCount).toBe(2);
    expect(backgridErrorTriggerArgs[0]).toEqual(editor.model);
    expect(backgridErrorTriggerArgs[1]).toEqual(editor.column);
    expect(backgridErrorTriggerArgs[2]).toEqual("invalid value");
  });

  it("discards changes and triggers 'backgrid:edited' from the model when esc is pressed'", function () {
    editor.render();
    $(editor.el).val("new value");
    var esc = $.Event("keydown", { keyCode: 27 });
    $(editor.el).trigger(esc);
    expect(backgridEditedTriggerCount).toBe(1);
    expect(backgridEditedTriggerArgs[0]).toEqual(editor.model);
    expect(backgridEditedTriggerArgs[1]).toEqual(editor.column);
    expect(backgridEditedTriggerArgs[2].cancel()).toBe(true);
    expect(editor.model.get(editor.column.get("name"))).toBe("title");
  });

  it("triggers 'backgrid:edited' from the model when value hasn't changed and focus is lost", function () {
    editor.render();
    $(editor.el).blur();
    expect(backgridEditedTriggerCount).toBe(1);
    expect(backgridEditedTriggerArgs[0]).toEqual(editor.model);
    expect(backgridEditedTriggerArgs[1]).toEqual(editor.column);
    expect(backgridEditedTriggerArgs[2].passThru()).toBe(true);
    expect(editor.model.get(editor.column.get("name"))).toBe("title");
  });

  it("saves the value if the value is valid when going out of focus", function () {
    editor.render();
    $(editor.el).val("another title");
    $(editor.el).blur();
    expect(backgridEditedTriggerCount).toBe(1);
    expect(backgridEditedTriggerArgs[0]).toEqual(editor.model);
    expect(backgridEditedTriggerArgs[1]).toEqual(editor.column);
    expect(backgridEditedTriggerArgs[2].passThru()).toBe(true);
    expect(editor.model.get(editor.column.get("name"))).toBe("another title");
  });

});

describe("A Cell", function () {

  var book;
  var column;
  var cell;

  beforeEach(function () {
    book = new Backbone.Model({
      title: "title"
    });

    column = {
      name: "title",
      cell: "string"
    };

    cell = new Backgrid.Cell({
      model: book,
      column: column
    });
  });

  it("throws TypeError if model or cell is not given to the constructor", function () {
    expect(function () {
      new Backgrid.Cell({
        column: column
      });
    }).toThrow(new TypeError("'model' is required"));

    expect(function () {
      new Backgrid.Cell({
        model: book
      });
    }).toThrow(new TypeError("'column' is required"));
  });

  it("throws ReferenceError if a formatter cannot be found", function () {
    expect(function () {
      new (Backgrid.Cell.extend({
        formatter: "nosuchformatter"
      }))({
        column: column,
        model: book
      });
    }).toThrow(new ReferenceError("Class 'NosuchformatterFormatter' not found"));
  });

  it("uses the formatter from the column if one is given", function () {

    var formatter = {
      fromRaw: function (rawValue) {
        return rawValue;
      },
      toRaw: function (formattedValue) {
        return formattedValue;
      }
    };

    column = {
      name: "title",
      cell: "string",
      formatter: formatter
    };

    cell = new Backgrid.Cell({
      model: book,
      column: column
    });

    expect(cell.formatter).toBe(formatter);
  });

  it("renders a td with the model value formatted for display", function () {
    cell.render();
    expect($(cell.el).text()).toBe("title");
  });

  it("goes into edit mode on click", function () {
    cell.render();
    $(cell.el).click();
    expect($(cell.el).hasClass("editor")).toBe(true);
  });

  it("goes into edit mode when `enterEditMode` is called", function () {
    cell.render();
    cell.enterEditMode();
    expect($(cell.el).hasClass("editor")).toBe(true);
  });

  it("goes back into display mode when `exitEditMode` is called", function () {
    cell.render();

    $(cell.el).click();
    cell.exitEditMode();
    expect($(cell.el).hasClass("editor")).toBe(false);
    expect($(cell.el).text()).toBe("title");
  });

  it("renders error when the editor triggers 'backgrid:error'", function () {

    cell.formatter = {
      fromRaw: function () {},
      toRaw: function () {}
    };

    cell.render();
    $(cell.el).click();

    var editor = cell.currentEditor;
    $(editor.el).val(undefined);

    var enter = $.Event("keydown", { keyCode: 13 });
    $(editor.el).trigger(enter);

    expect($(cell.el).hasClass("error")).toBe(true);
    expect($(cell.el).hasClass("editor")).toBe(true);
  });

  describe("when the model value has changed", function () {
    it("refreshes during display mode", function () {
      cell.render();
      book.set("title", "another title");
      expect($(cell.el).text()).toBe("another title");
    });

    it("does not refresh during display mode if the change was silenced", function () {
      cell.render();
      book.set("title", "another title", {silent: true});
      expect($(cell.el).text()).toBe("title");
    });

    it("does not refresh during edit mode", function () {
      cell.render();
      $(cell.el).click();
      book.set("title", "another title");
      expect($(cell.el).find("input[type=text]").val(), "title");
    });
  });

});

describe("A StringCell", function () {

  it("applies a string-cell class to the cell", function () {
    var book = new Backbone.Model({
      title: "<title>"
    });

    var column = {
      name: "title",
      cell: "string"
    };

    var cell = new Backgrid.StringCell({
      model: book,
      column: column
    });

    cell.render();
    expect($(cell.el).hasClass("string-cell")).toBe(true);
  });

});

describe("A UriCell", function () {

  var model;
  var column;
  var cell;

  beforeEach(function () {
    model = new Backbone.Model({
      url: "http://www.example.com"
    });

    column = {
      name: "url",
      cell: "uri"
    };

    cell = new Backgrid.UriCell({
      model: model,
      column: column
    });
  });

  it("applies a uri-cell class to the cell", function () {
    cell.render();
    expect($(cell.el).hasClass("uri-cell")).toBe(true);
  });

  it("renders the model value in an anchor", function () {
    cell.render();
    expect($(cell.el).find("a").attr("href")).toBe("http://www.example.com");
    expect($(cell.el).find("a").text()).toBe("http://www.example.com");
  });

});

describe("An EmailCell", function () {

  var model;
  var column;
  var cell;

  beforeEach(function () {
    model = new Backbone.Model({
      email: "email@host"
    });

    column = {
      name: "email",
      cell: "email"
    };

    cell = new Backgrid.EmailCell({
      model: model,
      column: column
    });
  });

  it("applies a email-cell class to the cell", function () {
    expect(cell.render().$el.hasClass("email-cell")).toBe(true);
  });

  it("renders the model value in a mailto: anchor", function () {
    cell.render();
    expect($(cell.el).find("a").attr("href")).toBe("mailto:email@host");
    expect($(cell.el).find("a").text()).toBe("email@host");
  });

});

describe("A NumberCell", function () {

  it("applies a number-cell class to the cell", function () {
    var cell = new Backgrid.NumberCell({
      model: new Backbone.Model({
        age: 1.1
      }),
      column: {
        name: "age",
        cell: "number"
      }
    });
    cell.render();
    expect($(cell.el).hasClass("number-cell")).toBe(true);
  });

});

describe("An IntegerCell", function () {

  it("applies an integer-cell class to the cell", function () {
    var cell = new Backgrid.IntegerCell({
      model: new Backbone.Model({
        age: 1
      }),
      column: {
        name: "age",
        cell: "integer"
      }
    });
    cell.render();
    expect($(cell.el).hasClass("integer-cell")).toBe(true);
  });

});

describe("A DatetimeCell", function () {

  var model;
  var column;
  var cell;

  beforeEach(function () {

    model = new Backbone.Model({
      datetime: "2000-01-01T00:00:00.000Z"
    });

    column = {
      name: "datetime",
      cell: "datetime"
    };

    cell = new Backgrid.DatetimeCell({
      model: model,
      column: column
    });
  });

  it("applies a datetime-cell class to the cell", function () {
    cell.render();
    expect($(cell.el).hasClass("datetime-cell")).toBe(true);
  });

  it("renders a placeholder for different datetime formats for the editor according to configuration", function () {
    cell = new Backgrid.DatetimeCell({
      model: model,
      column: column
    });
    expect(cell.editor.prototype.attributes.placeholder).toBe("YYYY-MM-DDTHH:mm:ss");

    cell = new (Backgrid.DatetimeCell.extend({
      includeTime: false
    }))({
      model: model,
      column: column
    });
    expect(cell.editor.prototype.attributes.placeholder).toBe("YYYY-MM-DD");

    cell = new (Backgrid.DatetimeCell.extend({
      includeDate: false
    }))({
      model: model,
      column: column
    });
    expect(cell.editor.prototype.attributes.placeholder).toBe("HH:mm:ss");

    cell = new (Backgrid.DatetimeCell.extend({
      includeDate: false,
      includeMilli: true
    }))({
      model: model,
      column: column
    });
    expect(cell.editor.prototype.attributes.placeholder).toBe("HH:mm:ss.SSS");

    cell = new (Backgrid.DatetimeCell.extend({
      includeMilli: true
    }))({
      model: model,
      column: column
    });
    expect(cell.editor.prototype.attributes.placeholder).toBe("YYYY-MM-DDTHH:mm:ss.SSS");
  });

  it("is blank when the date value is null", function() {
    cell = new (Backgrid.DatetimeCell.extend({
      includeMilli: true
    }))({
      model: new Backbone.Model({ datetime: null }),
      column: column
    });
    expect($(cell.el).html()).toBe('');
  });

});

describe("A DateCell", function () {

  it("applies a date-cell class to the cell", function () {
    var cell = new Backgrid.DateCell({
      model: new Backbone.Model({
        date: "2000-01-01"
      }),
      column: {
        name: "date",
        cell: "date"
      }
    });
    cell.render();
    expect($(cell.el).hasClass("date-cell")).toBe(true);
  });
});

describe("A TimeCell", function () {

  it("applies a time-cell class to the cell", function () {
    var cell = new Backgrid.TimeCell({
      model: new Backbone.Model({
        time: "00:00:00"
      }),
      column: {
        name: "time",
        cell: "time"
      }
    });
    cell.render();
    expect($(cell.el).hasClass("time-cell")).toBe(true);
  });
});

describe("A BooleanCell", function () {

  var model;
  var column;
  var cell;

  beforeEach(function () {
    model = new Backbone.Model({
      ate: true
    });
    column = {
      name: "ate",
      cell: "boolean"
    };
    cell = new Backgrid.BooleanCell({
      model: model,
      column: column
    });
  });

  it("applies a boolean-cell class to the cell", function () {
    expect(cell.render().$el.hasClass("boolean-cell")).toBe(true);
  });

  it("has a display mode that renders a checkbox with the checkbox checked if the model value is true, not checked otherwise", function () {
    cell.render();
    expect($(cell.el).find(":checkbox").prop("checked")).toBe(true);
    model.set("ate", false);
    cell.render();
    expect($(cell.el).find(":checkbox").prop("checked")).toBe(false);
  });

  it("goes into edit mode after clicking the cell with the checkbox intact", function () {
    cell.render();
    $(cell.el).click();
    expect($(cell.el).hasClass("editor")).toBe(true);
    expect($(cell.el).find(":checkbox").length).toBe(1);
  });

  it("goes into edit mode after calling `enterEditMode` with the checkbox intact", function () {
    cell.render();
    cell.enterEditMode();
    expect($(cell.el).hasClass("editor")).toBe(true);
    expect($(cell.el).find(":checkbox").length).toBe(1);
  });

  it("goes back to display mode after calling `exitEditMode`", function () {
    cell.render();
    cell.enterEditMode();
    cell.exitEditMode();
    expect($(cell.el).hasClass("editor")).toBe(false);
    expect($(cell.el).find(":checkbox").prop("checked")).toBe(true);
  });

  it("triggers `backgrid:edited` when the checkbox goes out of focus", function () {
    var backgridEditedTriggerCount = 0;
    var backgridEditedTriggerArgs;
    cell.model.on("backgrid:edited", function () {
      backgridEditedTriggerCount++;
      backgridEditedTriggerArgs = [].slice.call(arguments);
    });

    cell.render();
    $(cell.el).click();
    $(cell.el).find(":checkbox").blur();
    expect(backgridEditedTriggerCount).toBe(1);
    expect(backgridEditedTriggerArgs[0]).toBe(cell.model);
    expect(backgridEditedTriggerArgs[1]).toBe(cell.column);
    expect(backgridEditedTriggerArgs[2].passThru()).toBe(true);
    expect($(cell.el).find(":checkbox").prop("checked")).toBe(true);

    cell.render();
    $(cell.el).click();
    cell.current$(editor.el).mousedown();
    $(cell.el).find(":checkbox").blur();
    expect(backgridEditedTriggerCount).toBe(1);
  });

  it("saves a boolean value to the model when the checkbox is toggled", function () {
    cell.render();
    cell.enterEditMode();
    $(cell.el).find(":checkbox").prop("checked", false).change();
    expect(cell.model.get(cell.column.get("name"))).toBe(false);
  });

  describe("when the model value has changed", function () {
    it("refreshes during display mode", function () {
      cell.render();
      model.set("ate", false);
      expect($(cell.el).find(":checkbox").prop("checked")).toBe(false);
      model.set("ate", true);
      expect($(cell.el).find(":checkbox").prop("checked")).toBe(true);
    });

    it("does not refresh during display mode if the change was silenced", function () {
      cell.render();
      model.set("ate", false, {silent: true});
      expect($(cell.el).find(":checkbox").prop("checked")).toBe(true);
      model.set("ate", false);
      model.set("ate", true, {silent: true});
      expect($(cell.el).find(":checkbox").prop("checked")).toBe(true);
    });

    it("does not refresh during edit mode", function () {
      cell.render();
      $(cell.el).click();
      model.set("ate", false);
      expect($(cell.el).find(":checkbox").prop("checked")).toBe(true);
    });
  });

});

describe("A SelectCellEditor", function () {

  var optionValues;
  var optionGroupValues;

  beforeEach(function () {
    optionValues = [
      ["Boy", 1],
      ["Girl", 2]
    ];

    optionGroupValues = [{
      "name": "\" ><script></script>Fruit",
      "values": [
        ["Apple<script></script>", "\" ><script></script>a"],
        ["Banana", "b"],
        ["Cantaloupe", "c"]
      ]
    }, {
      "name": "Cereal",
      "values": [
        ["Wheat", "w"],
        ["Rice", "r"],
        ["Maize", "m"]
      ]
    }];
  });

  it("renders a select box using a list if nvps", function () {

    // single selection
    var editor = new Backgrid.SelectCellEditor({
      formatter: new Backgrid.SelectFormatter(),
      column: {
        name: "gender",
        cell: "select"
      },
      model: new Backbone.Model({
        gender: 2
      })
    });

    editor.setOptionValues(optionValues);
    editor.render();
    expect(editor.el.tagName).toBe("SELECT");
    var $options = $(editor.el).children();
    expect($options.length).toBe(2);
    expect($options.eq(0).val()).toBe("1");
    expect($options.eq(0).prop("selected")).toBe(false);
    expect($options.eq(0).text()).toBe("Boy");
    expect($options.eq(1).val()).toBe("2");
    expect($options.eq(1).prop("selected")).toBe(true);
    expect($options.eq(1).text()).toBe("Girl");

    // multiple selection
    var editor = new Backgrid.SelectCellEditor({
      formatter: new Backgrid.SelectFormatter(),
      column: {
        name: "gender",
        cell: "select"
      },
      model: new Backbone.Model({
        gender: [1, 2]
      })
    });

    editor.setMultiple(true);
    editor.setOptionValues(optionValues);
    editor.render();
    expect(editor.el.tagName).toBe("SELECT");
    expect(editor.el.multiple).toBe(true);
    var $options = editor.$el.children();
    expect($options.length).toBe(2);
    expect($options.eq(0).val()).toBe("1");
    expect($options.eq(0).prop("selected")).toBe(true);
    expect($options.eq(0).text()).toBe("Boy");
    expect($options.eq(1).val()).toBe("2");
    expect($options.eq(1).prop("selected")).toBe(true);
    expect($options.eq(1).text()).toBe("Girl");
  });

  it("renders a select box using a parameter-less function that returns a list if nvps", function () {

    // single selection
    var editor = new Backgrid.SelectCellEditor({
      formatter: new Backgrid.SelectFormatter(),
      column: {
        name: "gender",
        cell: "select"
      },
      model: new Backbone.Model({
        gender: 2
      })
    });

    editor.setOptionValues(function () {
      return optionValues;
    });
    editor.render();
    expect(editor.el.tagName).toBe("SELECT");
    var $options = $(editor.el).children();
    expect($options.length).toBe(2);
    expect($options.eq(0).val()).toBe("1");
    expect($options.eq(0).prop("selected")).toBe(false);
    expect($options.eq(0).text()).toBe("Boy");
    expect($options.eq(1).val()).toBe("2");
    expect($options.eq(1).prop("selected")).toBe(true);
    expect($options.eq(1).text()).toBe("Girl");

    // multiple selection
    var editor = new Backgrid.SelectCellEditor({
      formatter: new Backgrid.SelectFormatter(),
      column: {
        name: "gender",
        cell: "select"
      },
      model: new Backbone.Model({
        gender: [1, 2]
      })
    });

    editor.setMultiple(true);
    editor.setOptionValues(function () {
      return optionValues;
    });
    editor.render();
    expect(editor.el.tagName).toBe("SELECT");
    expect(editor.el.multiple).toBe(true);
    var $options = editor.$el.children();
    expect($options.length).toBe(2);
    expect($options.eq(0).val()).toBe("1");
    expect($options.eq(0).prop("selected")).toBe(true);
    expect($options.eq(0).text()).toBe("Boy");
    expect($options.eq(1).val()).toBe("2");
    expect($options.eq(1).prop("selected")).toBe(true);
    expect($options.eq(1).text()).toBe("Girl");
  });

  it("renders a select box using a list of object literals denoting option groups", function () {

    // single selection
    var editor = new Backgrid.SelectCellEditor({
      formatter: new Backgrid.SelectFormatter(),
      column: {
        name: "food",
        cell: "select"
      },
      model: new Backbone.Model({
        food: "b"
      })
    });

    editor.setOptionValues(optionGroupValues);
    editor.render();
    var $optionGroups = $(editor.el).children();
    expect($optionGroups.length).toBe(2);

    var $group1 = $optionGroups.eq(0);
    var $group2 = $optionGroups.eq(1);

    expect($group1.attr("label")).toBe("\" ><script></script>Fruit");
    expect($group2.attr("label")).toBe("Cereal");

    var $group1Options = $group1.children();
    expect($group1Options.eq(0).val()).toBe("\" ><script></script>a");
    expect($group1Options.eq(0).prop("selected")).toBe(false);
    expect($group1Options.eq(0).html()).toBe("Apple&lt;script&gt;&lt;/script&gt;");
    expect($group1Options.eq(1).val()).toBe("b");
    expect($group1Options.eq(1).prop("selected")).toBe(true);
    expect($group1Options.eq(1).text()).toBe("Banana");
    expect($group1Options.eq(2).val()).toBe("c");
    expect($group1Options.eq(2).prop("selected")).toBe(false);
    expect($group1Options.eq(2).text()).toBe("Cantaloupe");

    var $group2Options = $group2.children();
    expect($group2Options.eq(0).val()).toBe("w");
    expect($group2Options.eq(0).prop("selected")).toBe(false);
    expect($group2Options.eq(0).text()).toBe("Wheat");
    expect($group2Options.eq(1).val()).toBe("r");
    expect($group2Options.eq(1).prop("selected")).toBe(false);
    expect($group2Options.eq(1).text()).toBe("Rice");
    expect($group2Options.eq(2).val()).toBe("m");
    expect($group2Options.eq(2).prop("selected")).toBe(false);
    expect($group2Options.eq(2).text()).toBe("Maize");

    // multiple selection
    var editor = new Backgrid.SelectCellEditor({
      formatter: new Backgrid.SelectFormatter(),
      column: {
        name: "food",
        cell: "select"
      },
      model: new Backbone.Model({
        food: ["b", "c"]
      })
    });

    editor.setMultiple(true);
    editor.setOptionValues(optionGroupValues);
    editor.render();
    var $optionGroups = editor.$el.children();
    expect($optionGroups.length).toBe(2);

    var $group1 = $optionGroups.eq(0);
    var $group2 = $optionGroups.eq(1);

    expect($group1.attr("label")).toBe("\" ><script></script>Fruit");
    expect($group2.attr("label")).toBe("Cereal");

    var $group1Options = $group1.children();
    expect($group1Options.eq(0).val()).toBe("\" ><script></script>a");
    expect($group1Options.eq(0).prop("selected")).toBe(false);
    expect($group1Options.eq(0).html()).toBe("Apple&lt;script&gt;&lt;/script&gt;");
    expect($group1Options.eq(1).val()).toBe("b");
    expect($group1Options.eq(1).prop("selected")).toBe(true);
    expect($group1Options.eq(1).text()).toBe("Banana");
    expect($group1Options.eq(2).val()).toBe("c");
    expect($group1Options.eq(2).prop("selected")).toBe(true);
    expect($group1Options.eq(2).text()).toBe("Cantaloupe");

    var $group2Options = $group2.children();
    expect($group2Options.eq(0).val()).toBe("w");
    expect($group2Options.eq(0).prop("selected")).toBe(false);
    expect($group2Options.eq(0).text()).toBe("Wheat");
    expect($group2Options.eq(1).val()).toBe("r");
    expect($group2Options.eq(1).prop("selected")).toBe(false);
    expect($group2Options.eq(1).text()).toBe("Rice");
    expect($group2Options.eq(2).val()).toBe("m");
    expect($group2Options.eq(2).prop("selected")).toBe(false);
    expect($group2Options.eq(2).text()).toBe("Maize");
  });

  it("renders a select box using a parameter-less function that returns a list of object literals denoting option groups", function () {

    // single selection
    var editor = new Backgrid.SelectCellEditor({
      formatter: new Backgrid.SelectFormatter(),
      column: {
        name: "food",
        cell: "select"
      },
      model: new Backbone.Model({
        food: "b"
      })
    });

    editor.setOptionValues(function () {
      return optionGroupValues;
    });
    editor.render();
    var $optionGroups = $(editor.el).children();
    expect($optionGroups.length).toBe(2);

    var $group1 = $optionGroups.eq(0);
    var $group2 = $optionGroups.eq(1);

    expect($group1.attr("label")).toBe("\" ><script></script>Fruit");
    expect($group2.attr("label")).toBe("Cereal");

    var $group1Options = $group1.children();
    expect($group1Options.eq(0).val()).toBe("\" ><script></script>a");
    expect($group1Options.eq(0).prop("selected")).toBe(false);
    expect($group1Options.eq(0).html()).toBe("Apple&lt;script&gt;&lt;/script&gt;");
    expect($group1Options.eq(1).val()).toBe("b");
    expect($group1Options.eq(1).prop("selected")).toBe(true);
    expect($group1Options.eq(1).text()).toBe("Banana");
    expect($group1Options.eq(2).val()).toBe("c");
    expect($group1Options.eq(2).prop("selected")).toBe(false);
    expect($group1Options.eq(2).text()).toBe("Cantaloupe");

    var $group2Options = $group2.children();
    expect($group2Options.eq(0).val()).toBe("w");
    expect($group2Options.eq(0).prop("selected")).toBe(false);
    expect($group2Options.eq(0).text()).toBe("Wheat");
    expect($group2Options.eq(1).val()).toBe("r");
    expect($group2Options.eq(1).prop("selected")).toBe(false);
    expect($group2Options.eq(1).text()).toBe("Rice");
    expect($group2Options.eq(2).val()).toBe("m");
    expect($group2Options.eq(2).prop("selected")).toBe(false);
    expect($group2Options.eq(2).text()).toBe("Maize");

    // multiple selection
    var editor = new Backgrid.SelectCellEditor({
      formatter: new Backgrid.SelectFormatter(),
      column: {
        name: "food",
        cell: "select"
      },
      model: new Backbone.Model({
        food: ["b", "c"]
      })
    });

    editor.setMultiple(true);
    editor.setOptionValues(function () {
      return optionGroupValues;
    });
    editor.render();
    var $optionGroups = editor.$el.children();
    expect($optionGroups.length).toBe(2);

    var $group1 = $optionGroups.eq(0);
    var $group2 = $optionGroups.eq(1);

    expect($group1.attr("label")).toBe("\" ><script></script>Fruit");
    expect($group2.attr("label")).toBe("Cereal");

    var $group1Options = $group1.children();
    expect($group1Options.eq(0).val()).toBe("\" ><script></script>a");
    expect($group1Options.eq(0).prop("selected")).toBe(false);
    expect($group1Options.eq(0).html()).toBe("Apple&lt;script&gt;&lt;/script&gt;");
    expect($group1Options.eq(1).val()).toBe("b");
    expect($group1Options.eq(1).prop("selected")).toBe(true);
    expect($group1Options.eq(1).text()).toBe("Banana");
    expect($group1Options.eq(2).val()).toBe("c");
    expect($group1Options.eq(2).prop("selected")).toBe(true);
    expect($group1Options.eq(2).text()).toBe("Cantaloupe");

    var $group2Options = $group2.children();
    expect($group2Options.eq(0).val()).toBe("w");
    expect($group2Options.eq(0).prop("selected")).toBe(false);
    expect($group2Options.eq(0).text()).toBe("Wheat");
    expect($group2Options.eq(1).val()).toBe("r");
    expect($group2Options.eq(1).prop("selected")).toBe(false);
    expect($group2Options.eq(1).text()).toBe("Rice");
    expect($group2Options.eq(2).val()).toBe("m");
    expect($group2Options.eq(2).prop("selected")).toBe(false);
    expect($group2Options.eq(2).text()).toBe("Maize");
  });

  it("saves the value to the model on change", function () {

    // single selection
    var editor = new Backgrid.SelectCellEditor({
      formatter: new Backgrid.SelectFormatter(),
      column: {
        name: "gender",
        cell: "select"
      },
      model: new Backbone.Model({
        gender: 2
      })
    });

    editor.setOptionValues(optionValues);
    editor.render();

    spyOn(editor.formatter, "toRaw").andCallThrough();
    spyOn(editor, "trigger").andCallThrough();

    var backgridEditedTriggerCount = 0;
    var backgridEditedTriggerArgs;
    editor.model.on("backgrid:edited", function () {
      backgridEditedTriggerCount++;
      backgridEditedTriggerArgs = [].slice.call(arguments);
    });

    $(editor.el).val(1).change();
    expect(editor.formatter.toRaw).toHaveBeenCalledWith("1");
    expect(editor.formatter.toRaw.calls.length).toBe(1);
    expect(editor.model.get(editor.column.get("name"))).toBe("1");

    expect(backgridEditedTriggerCount).toBe(1);
    expect(backgridEditedTriggerArgs[0]).toEqual(editor.model);
    expect(backgridEditedTriggerArgs[1]).toEqual(editor.column);
    expect(backgridEditedTriggerArgs[2].passThru()).toBe(true);

    // multiple selection
    var editor = new Backgrid.SelectCellEditor({
      formatter: new Backgrid.SelectFormatter(),
      column: {
        name: "gender",
        cell: "select"
      },
      model: new Backbone.Model({
        gender: [1, 2]
      })
    });

    editor.setMultiple(true);
    editor.setOptionValues(optionValues);
    editor.render();

    spyOn(editor.formatter, "toRaw").andCallThrough();
    spyOn(editor, "trigger").andCallThrough();

    var backgridEditedTriggerCount = 0;
    var backgridEditedTriggerArgs;
    editor.model.on("backgrid:edited", function () {
      backgridEditedTriggerCount++;
      backgridEditedTriggerArgs = [].slice.call(arguments);
    });

    editor.$el.val([1, 2]).change();
    expect(editor.formatter.toRaw).toHaveBeenCalledWith(["1", "2"]);
    expect(editor.formatter.toRaw.calls.length).toBe(1);
    expect(editor.model.get(editor.column.get("name"))).toEqual(["1", "2"]);

    expect(backgridEditedTriggerCount).toBe(1);
    expect(backgridEditedTriggerArgs[0]).toEqual(editor.model);
    expect(backgridEditedTriggerArgs[1]).toEqual(editor.column);
    expect(backgridEditedTriggerArgs[2].passThru()).toBe(true);

    backgridEditedTriggerCount = 0;
    editor.$el.val(null).change();
    expect(editor.formatter.toRaw).toHaveBeenCalledWith(null);
    expect(editor.formatter.toRaw.calls.length).toBe(2);
    expect(editor.model.get(editor.column.get("name"))).toBe(null);

    expect(backgridEditedTriggerCount).toBe(1);
    expect(backgridEditedTriggerArgs[0]).toEqual(editor.model);
    expect(backgridEditedTriggerArgs[1]).toEqual(editor.column);
    expect(backgridEditedTriggerArgs[2].passThru()).toBe(true);
  });

  it("saves the value to the model on blur if there's only one option", function () {
    var editor = new Backgrid.SelectCellEditor({
      formatter: new Backgrid.SelectFormatter(),
      column: {
        name: "gender",
        cell: "select"
      },
      model: new Backbone.Model()
    });
    editor.setOptionValues([["Boy", "1"]]);
    editor.render();

    editor.$el.blur();
    expect(editor.model.get(editor.column.get("name"))).toBe("1");
  });

});

describe("A SelectCell", function () {
  var optionValues;
  var optionGroupValues;

  beforeEach(function () {
    optionValues = [
      ["Boy", 1],
      ["Girl", 2]
    ];

    optionGroupValues = [{
      "name": "Fruit",
      "values": [
        ["Apple", "a"],
        ["Banana", "b"],
        ["Cantaloupe", "c"]
      ]
    }, {
      "name": "Cereal",
      "values": [
        ["Wheat", "w"],
        ["Rice", "r"],
        ["Maize", "m"]
      ]
    }];
  });

  it("throws TypeError is optionValues is undefined", function () {

    expect(function () {
      new Backgrid.SelectCell({
        column: {
          name: "gender",
          cell: "select"
        },
        model: new Backbone.Model({
          gender: "m"
        })
      });
    }).toThrow(new TypeError("'optionValues' is required"));

  });

  it("applies a select-cell class to the cell", function () {
    var cell = new (Backgrid.SelectCell.extend({
      optionValues: optionValues
    }))({
      column: {
        name: "gender",
        cell: "select"
      },
      model: new Backbone.Model({
        gender: 2
      })
    });

    cell.render();

    expect($(cell.el).hasClass("select-cell")).toBe(true);
  });

  it("renders the label of the selected option in display mode", function () {

    // single selection
    var cell = new (Backgrid.SelectCell.extend({
      optionValues: optionValues
    }))({
      column: {
        name: "gender",
        cell: "select"
      },
      model: new Backbone.Model({
        gender: 2
      })
    });

    cell.render();
    expect($(cell.el).text()).toBe("Girl");

    var cell = new (Backgrid.SelectCell.extend({
      optionValues: optionGroupValues
    }))({
      column: {
        name: "food",
        cell: "select"
      },
      model: new Backbone.Model({
        food: "b"
      })
    });

    cell.render();
<<<<<<< HEAD
    expect($(cell.el).text()).toBe("Banana");
=======
    expect(cell.$el.text()).toBe("Banana");

    // multiple selection
    var cell = new (Backgrid.SelectCell.extend({
      optionValues: optionValues
    }))({
      column: {
        name: "gender",
        cell: "select"
      },
      model: new Backbone.Model({
        gender: [1, 2]
      })
    });

    cell.render();
    expect(cell.$el.text()).toBe("Boy, Girl");

    var cell = new (Backgrid.SelectCell.extend({
      optionValues: optionGroupValues
    }))({
      column: {
        name: "food",
        cell: "select"
      },
      model: new Backbone.Model({
        food: ["a", "b"]
      })
    });

    cell.render();
    expect(cell.$el.text()).toBe("Apple, Banana");
>>>>>>> 7cc8084f
  });

  it("throws TypeError when rendering a malformed option value list", function () {

    expect(function () {
      var cell = new (Backgrid.SelectCell.extend({
        optionValues: []
      }))({
        column: {
          name: "gender",
          cell: "select"
        },
        model: new Backbone.Model({
          gender: 2
        })
      });

      cell.render();

    }).toThrow(new TypeError("'optionValues' must be of type {Array.<Array>|Array.<{name: string, values: Array.<Array>}>}"));
  });

  describe("when the model value has changed", function () {

    var cell;
    var model;

    var optionValues = [
      ["Boy", 1],
      ["Girl", 2]
    ];

    beforeEach(function () {
      model = new Backbone.Model({
        gender: 2
      });

      cell = new (Backgrid.SelectCell.extend({
        optionValues: optionValues
      }))({
        column: {
          name: "gender",
          cell: "select"
        },
        model: model
      });
    });

    it("refreshes during display mode", function () {
      cell.render();
      model.set("gender", 1);
      expect($(cell.el).text()).toBe("Boy");
    });

    it("does not refresh during display mode if the change was silenced", function () {
      cell.render();
      model.set("gender", 1, {silent: true});
      expect($(cell.el).text()).toBe("Girl");
    });

    it("does not refresh during edit mode", function () {
      cell.render();
      $(cell.el).click();
      model.set("gender", 1);
      expect($(cell.el).find("option[selected]").val()).toBe("2");
      expect($(cell.el).find("option[selected]").text()).toBe("Girl");
    });
  });

});<|MERGE_RESOLUTION|>--- conflicted
+++ resolved
@@ -1232,10 +1232,7 @@
     });
 
     cell.render();
-<<<<<<< HEAD
     expect($(cell.el).text()).toBe("Banana");
-=======
-    expect(cell.$el.text()).toBe("Banana");
 
     // multiple selection
     var cell = new (Backgrid.SelectCell.extend({
@@ -1251,7 +1248,7 @@
     });
 
     cell.render();
-    expect(cell.$el.text()).toBe("Boy, Girl");
+    expect($(cell.el).text()).toBe("Boy, Girl");
 
     var cell = new (Backgrid.SelectCell.extend({
       optionValues: optionGroupValues
@@ -1266,8 +1263,7 @@
     });
 
     cell.render();
-    expect(cell.$el.text()).toBe("Apple, Banana");
->>>>>>> 7cc8084f
+    expect($(cell.el).text()).toBe("Apple, Banana");
   });
 
   it("throws TypeError when rendering a malformed option value list", function () {
