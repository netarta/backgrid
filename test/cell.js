/*
  backgrid
  http://github.com/wyuenho/backgrid

  Copyright (c) 2013 Jimmy Yuen Ho Wong and contributors
  Licensed under the MIT license.
*/
describe("A CellEditor", function () {

  it("calls postRender when model triggers 'backgrid:editing'", function () {
    var postRenderCalled = 0;
    var editor = new (Backgrid.CellEditor.extend({
      postRender: function () {
        postRenderCalled++;
      }
    }))({
      formatter: {
        fromRaw: function () {},
        toRaw: function () {}
      },
      column: {
        name: "name",
        cell: "string"
      },
      model: new Backbone.Model({
        name: "alice"
      })
    });
    editor.render();

    editor.model.trigger("backgrid:editing");
    expect(postRenderCalled).toBe(1);
  });

});

describe("An InputCellEditor", function () {

  var book;
  var editor;
  var backgridEditedTriggerCount;
  var backgridEditedTriggerArgs;
  var backgridErrorTriggerCount;
  var backgridErrorTriggerArgs;

  beforeEach(function () {

    book = new Backbone.Model({
      title: "title"
    });

    editor = new (Backgrid.InputCellEditor.extend({
      remove: jasmine.createSpy("remove")
    }))({
      model: book,
      column: new Backgrid.Column({
        name: "title",
        cell: Backgrid.StringCell
      }),
      formatter: new Backgrid.StringCell.prototype.formatter(),
      placeholder: "put your text here"
    });

    backgridEditedTriggerCount = 0;
    book.on("backgrid:edited", function () {
      backgridEditedTriggerCount++;
      backgridEditedTriggerArgs = [].slice.call(arguments);
    });

    backgridErrorTriggerCount = 0;
    book.on("backgrid:error", function () {
      backgridErrorTriggerCount++;
      backgridErrorTriggerArgs = [].slice.call(arguments);
    });

    this.addMatchers({
      toBeAnInstanceOf: function (expected) {
        var actual = this.actual;
        var notText = this.isNot ? " not" : "";
        this.message = function () {
          return "Expected " + actual + notText + " to be an instance of " + expected;
        };

        return actual instanceof expected;
      }
    });
  });

  it("renders a text input box with a placeholder and the model value formatted for display", function () {
    editor.render();
    expect(editor.el).toBeAnInstanceOf(HTMLInputElement);
    expect($(editor.el).attr("placeholder")).toBe("put your text here");
    expect($(editor.el).val()).toBe("title");
  });

  it("saves a formatted value in the input box to the model and triggers 'backgrid:edited' from the model when tab is pressed", function () {
    editor.render();
    $(editor.el).val("another title");
    var tab = $.Event("keydown", { keyCode: 9 });
    $(editor.el).trigger(tab);
    expect(editor.model.get(editor.column.get("name"))).toBe("another title");
    expect(backgridEditedTriggerCount).toBe(1);
    expect(backgridEditedTriggerArgs[0]).toEqual(editor.model);
    expect(backgridEditedTriggerArgs[1]).toEqual(editor.column);
    expect(backgridEditedTriggerArgs[2].moveRight()).toBe(true);
  });

  it("saves a formatted value in the input box to the model and triggers 'backgrid:edited' from the model when enter is pressed", function () {
    editor.render();
    $(editor.el).val("another title");
    var enter = $.Event("keydown", { keyCode: 13 });
    $(editor.el).trigger(enter);
    expect(editor.model.get(editor.column.get("name"))).toBe("another title");
    expect(backgridEditedTriggerCount).toBe(1);
    expect(backgridEditedTriggerArgs[0]).toEqual(editor.model);
    expect(backgridEditedTriggerArgs[1]).toEqual(editor.column);
    expect(backgridEditedTriggerArgs[2].save()).toBe(true);
  });

  it("triggers 'backgrid:error' from the model when trying to save an invalid value", function () {
    editor.formatter = {
      fromRaw: jasmine.createSpy("fromRaw").andCallFake(function (d) {
        return d;
      }),
      toRaw: jasmine.createSpy("toRaw").andReturn(undefined)
    };
    editor.render();
    $(editor.el).val("invalid value");
    var enter = $.Event("keydown", { keyCode: 13 });
    $(editor.el).trigger(enter);
    expect(editor.formatter.toRaw.calls.length).toBe(1);
    expect(editor.formatter.toRaw).toHaveBeenCalledWith("invalid value", editor.model);
    expect(backgridErrorTriggerCount).toBe(1);
    expect(backgridErrorTriggerArgs[0]).toEqual(editor.model);
    expect(backgridErrorTriggerArgs[1]).toEqual(editor.column);
    expect(backgridErrorTriggerArgs[2]).toEqual("invalid value");

    editor.formatter.toRaw.reset();
    $(editor.el).blur();
    expect(backgridErrorTriggerCount).toBe(2);
    expect(backgridErrorTriggerArgs[0]).toEqual(editor.model);
    expect(backgridErrorTriggerArgs[1]).toEqual(editor.column);
    expect(backgridErrorTriggerArgs[2]).toEqual("invalid value");
  });

  it("discards changes and triggers 'backgrid:edited' from the model when esc is pressed'", function () {
    editor.render();
    $(editor.el).val("new value");
    var esc = $.Event("keydown", { keyCode: 27 });
    $(editor.el).trigger(esc);
    expect(backgridEditedTriggerCount).toBe(1);
    expect(backgridEditedTriggerArgs[0]).toEqual(editor.model);
    expect(backgridEditedTriggerArgs[1]).toEqual(editor.column);
    expect(backgridEditedTriggerArgs[2].cancel()).toBe(true);
    expect(editor.model.get(editor.column.get("name"))).toBe("title");
  });

  it("triggers 'backgrid:edited' from the model when value hasn't changed and focus is lost", function () {
    editor.render();
    $(editor.el).blur();
    expect(backgridEditedTriggerCount).toBe(1);
    expect(backgridEditedTriggerArgs[0]).toEqual(editor.model);
    expect(backgridEditedTriggerArgs[1]).toEqual(editor.column);
    expect(backgridEditedTriggerArgs[2].passThru()).toBe(true);
    expect(editor.model.get(editor.column.get("name"))).toBe("title");
  });

  it("saves the value if the value is valid when going out of focus", function () {
    editor.render();
    $(editor.el).val("another title");
    $(editor.el).blur();
    expect(backgridEditedTriggerCount).toBe(1);
    expect(backgridEditedTriggerArgs[0]).toEqual(editor.model);
    expect(backgridEditedTriggerArgs[1]).toEqual(editor.column);
    expect(backgridEditedTriggerArgs[2].passThru()).toBe(true);
    expect(editor.model.get(editor.column.get("name"))).toBe("another title");
  });

});

describe("A Cell", function () {

  var book;
  var column;
  var cell;

  beforeEach(function () {
    book = new Backbone.Model({
      title: "title"
    });

    column = {
      name: "title",
      cell: "string"
    };

    cell = new Backgrid.Cell({
      model: book,
      column: column
    });
  });

  it("uses the formatter from the column if one is given", function () {

    var formatter = {
      fromRaw: function (rawValue) {
        return rawValue;
      },
      toRaw: function (formattedValue) {
        return formattedValue;
      }
    };

    column = {
      name: "title",
      cell: "string",
      formatter: formatter
    };

    cell = new Backgrid.Cell({
      model: book,
      column: column
    });

    expect(cell.formatter).toBe(formatter);
  });

  it("adds an editable, sortable and a renderable class to the cell if these column attributes are true", function () {
    column = {
      name: "title",
      cell: "string"
    };

    cell = new Backgrid.Cell({
      model: book,
      column: column
    });

    expect(cell.$el.hasClass("editable")).toBe(true);
    expect(cell.$el.hasClass("sortable")).toBe(true);
    expect(cell.$el.hasClass("renderable")).toBe(true);

    cell.column.set("editable", false);
    expect(cell.$el.hasClass("editable")).toBe(false);

    cell.column.set("sortable", false);
    expect(cell.$el.hasClass("sortable")).toBe(false);

    cell.column.set("renderable", false);
    expect(cell.$el.hasClass("renderable")).toBe(false);

    var TrueCol = Backgrid.Column.extend({
      mySortable: function () { return true; },
      myRenderable: function () { return true; },
      myEditable: function () { return true; }
    });

    var FalseCol = Backgrid.Column.extend({
      mySortable: function () { return false; },
      myRenderable: function () { return false; },
      myEditable: function () { return false; }
    });

    column = new TrueCol({
      name: "title",
      cell: "string",
      sortable: "mySortable",
      renderable: "myRenderable",
      editable: "myEditable"
    });

    cell = new Backgrid.Cell({
      model: book,
      column: column
    });

    expect(cell.$el.hasClass("editable")).toBe(true);
    expect(cell.$el.hasClass("sortable")).toBe(true);
    expect(cell.$el.hasClass("renderable")).toBe(true);

    column = new FalseCol({
      name: "title",
      cell: "string",
      sortable: "mySortable",
      renderable: "myRenderable",
      editable: "myEditable"
    });

    cell = new Backgrid.Cell({
      model: book,
      column: column
    });

    expect(cell.$el.hasClass("editable")).toBe(false);
    expect(cell.$el.hasClass("sortable")).toBe(false);
    expect(cell.$el.hasClass("renderable")).toBe(false);

    column = new Backgrid.Column({
      name: "title",
      cell: "string",
      sortable: function () { return true; },
      editable: function () { return true; },
      renderable: function () { return true; }
    });

    cell = new Backgrid.Cell({
      model: book,
      column: column
    });

    expect(cell.$el.hasClass("editable")).toBe(true);
    expect(cell.$el.hasClass("sortable")).toBe(true);
    expect(cell.$el.hasClass("renderable")).toBe(true);
  });

  it("renders a td with the model value formatted for display", function () {
    cell.render();
    expect($(cell.el).text()).toBe("title");
  });

  it("goes into edit mode on click", function () {
    cell.render();
    $(cell.el).click();
    expect($(cell.el).hasClass("editor")).toBe(true);
  });

  it("goes into edit mode when `enterEditMode` is called", function () {
    cell.render();
    cell.enterEditMode();
    expect($(cell.el).hasClass("editor")).toBe(true);
  });

  it("goes back into display mode when `exitEditMode` is called", function () {
    cell.render();

    $(cell.el).click();
    cell.exitEditMode();
    expect($(cell.el).hasClass("editor")).toBe(false);
    expect($(cell.el).text()).toBe("title");
  });

  it("renders error when the editor triggers 'backgrid:error'", function () {

    cell.formatter = {
      fromRaw: function () {},
      toRaw: function () {}
    };

    cell.render();
    $(cell.el).click();

    var editor = cell.currentEditor;
    $(editor.el).val(undefined);

    var enter = $.Event("keydown", { keyCode: 13 });
    $(editor.el).trigger(enter);

    expect($(cell.el).hasClass("error")).toBe(true);
    expect($(cell.el).hasClass("editor")).toBe(true);
  });

  it("removes the editor correctly when removing the cell", function() {
    cell.render();
    $(cell.el).click();

    var editor = cell.currentEditor;

    spyOn(editor, "remove");

    cell.remove("argument1", "argument2");

    expect(editor.remove).toHaveBeenCalledWith("argument1", "argument2");
  });

  describe("when the model value has changed", function () {
    it("refreshes during display mode", function () {
      cell.render();
      book.set("title", "another title");
      expect($(cell.el).text()).toBe("another title");
    });

    it("does not refresh during display mode if the change was silenced", function () {
      cell.render();
      book.set("title", "another title", {silent: true});
      expect($(cell.el).text()).toBe("title");
    });

    it("does not refresh during edit mode", function () {
      cell.render();
      $(cell.el).click();
      book.set("title", "another title");
      expect($(cell.el).find("input[type=text]").val(), "title");
    });
  });

});

describe("A StringCell", function () {

  it("applies a string-cell class to the cell", function () {
    var book = new Backbone.Model({
      title: "<title>"
    });

    var column = {
      name: "title",
      cell: "string"
    };

    var cell = new Backgrid.StringCell({
      model: book,
      column: column
    });

    cell.render();
    expect($(cell.el).hasClass("string-cell")).toBe(true);
  });

});

describe("A UriCell", function () {

  var model;
  var column;
  var cell;

  beforeEach(function () {
    model = new Backbone.Model({
      url: "http://www.example.com"
    });

    column = {
      name: "url",
      cell: "uri"
    };

    cell = new Backgrid.UriCell({
      model: model,
      column: column
    });
  });

  it("applies a uri-cell class to the cell", function () {
    cell.render();
    expect($(cell.el).hasClass("uri-cell")).toBe(true);
  });

  it("renders the model value in an anchor", function () {
    cell.render();
    expect($(cell.el).find("a").attr("href")).toBe("http://www.example.com");
    expect($(cell.el).find("a").text()).toBe("http://www.example.com");
  });

  it("uses the supplied target or _blank", function () {
    cell.render();
    expect(cell.$el.find("a").attr("target")).toBe("_blank");

    cell = new Backgrid.UriCell({
      model: model,
      column: column,
      target: "_self"
    });
    cell.render();
    expect(cell.$el.find("a").attr("target")).toBe("_self");
  });

  it("uses the supplied title or the raw value", function () {
    cell.render();
    expect(cell.$el.find("a").attr("title")).toBe("http://www.example.com");

    cell = new Backgrid.UriCell({
      model: model,
      column: column,
      title: "http://backgridjs.com"
    });
    cell.render();
    expect(cell.$el.find("a").attr("title")).toBe("http://backgridjs.com");
  });

});

describe("An EmailCell", function () {

  var model;
  var column;
  var cell;

  beforeEach(function () {
    model = new Backbone.Model({
      email: "email@host"
    });

    column = {
      name: "email",
      cell: "email"
    };

    cell = new Backgrid.EmailCell({
      model: model,
      column: column
    });
  });

  it("applies a email-cell class to the cell", function () {
    expect($(cell.render().el).hasClass("email-cell")).toBe(true);
  });

  it("renders the model value in a mailto: anchor", function () {
    cell.render();
    expect($(cell.el).find("a").attr("href")).toBe("mailto:email@host");
    expect($(cell.el).find("a").text()).toBe("email@host");
  });

});

describe("A NumberCell", function () {

  it("accepts a formatter instance", function () {

    var formatter = {
      fromRaw: function (rawValue) {
        return rawValue;
      },
      toRaw: function (formattedValue) {
        return +formattedValue;
      }
    };

    var cell = new Backgrid.NumberCell({
      model: new Backbone.Model({
        age: 1.1
      }),
      column: {
        name: "age",
        cell: "number",
        formatter: formatter
      },
    });

    expect(cell.formatter).toBe(formatter);
  });

  it("applies a number-cell class to the cell", function () {
    var cell = new Backgrid.NumberCell({
      model: new Backbone.Model({
        age: 1.1
      }),
      column: {
        name: "age",
        cell: "number"
      }
    });
    cell.render();
    expect($(cell.el).hasClass("number-cell")).toBe(true);
  });

});

describe("An IntegerCell", function () {

  var cell;

  beforeEach(function () {
    cell = new Backgrid.IntegerCell({
      model: new Backbone.Model({
        age: 1
      }),
      column: {
        name: "age",
        cell: "integer"
      }
    });
  });

  it("applies an integer-cell class to the cell", function () {
    cell.render();
    expect($(cell.el).hasClass("integer-cell")).toBe(true);
  });

  it("will render a number with no trailing decimals numbers", function () {
    cell.model.set("age", 1.1);
    cell.render();
    expect(cell.$el.text()).toBe("1");
  });

  it("can be extended and it's defaults overidden", function () {

    var PlainIntegerCell = Backgrid.IntegerCell.extend({
      orderSeparator: ''
    });

    var cell = new PlainIntegerCell({
      model: new Backbone.Model({
        age: 1000
      }),
      column: {
        name: "age",
        cell: PlainIntegerCell
      }
    });

    cell.render();
    expect(cell.$el.text()).toBe("1000");
  });

});

describe("A PercentCell", function () {

  var cell;

  beforeEach(function () {
    cell = new Backgrid.PercentCell({
      model: new Backbone.Model({
        rate: 99.8
      }),
      column: {
        name: "rate",
        cell: "percent"
      }
    });
  });

  it("applies an percent-cell class to the cell", function () {
    cell.render();
    expect(cell.$el.hasClass("percent-cell")).toBe(true);
  });

  it("will render a percentage string", function () {
    cell.render();
    expect(cell.$el.text()).toBe("99.80%");
  });

  it("can be extended and it's defaults overidden", function () {

    var MyPercentCell = Backgrid.PercentCell.extend({
      orderSeparator: '',
      symbol: "pct",
      multiplier: 100
    });

    var cell = new MyPercentCell({
      model: new Backbone.Model({
        rate: 10.99
      }),
      column: {
        name: "rate",
        cell: MyPercentCell
      }
    });

    cell.render();
    expect(cell.$el.text()).toBe("1099.00pct");
  });

});

describe("A DatetimeCell", function () {

  var model;
  var column;
  var cell;

  beforeEach(function () {

    model = new Backbone.Model({
      datetime: "2000-01-01T00:00:00.000Z"
    });

    column = {
      name: "datetime",
      cell: "datetime"
    };

    cell = new Backgrid.DatetimeCell({
      model: model,
      column: column
    });
  });

  it("accepts a formatter instance", function () {

    var formatter = {
      fromRaw: function (rawValue) {
        return rawValue;
      },
      toRaw: function (formattedValue) {
        return formattedValue;
      }
    };

    cell = new Backgrid.DatetimeCell({
      model: model,
      column: _.extend({}, column, {
        formatter: formatter
      })
    });

    expect(cell.formatter).toBe(formatter);
  });

  it("applies a datetime-cell class to the cell", function () {
    cell.render();
    expect($(cell.el).hasClass("datetime-cell")).toBe(true);
  });

  it("renders a placeholder for different datetime formats for the editor according to configuration", function () {
    cell = new Backgrid.DatetimeCell({
      model: model,
      column: column
    });
    expect(cell.editor.prototype.attributes.placeholder).toBe("YYYY-MM-DDTHH:mm:ss");

    cell = new (Backgrid.DatetimeCell.extend({
      includeTime: false
    }))({
      model: model,
      column: column
    });
    expect(cell.editor.prototype.attributes.placeholder).toBe("YYYY-MM-DD");

    cell = new (Backgrid.DatetimeCell.extend({
      includeDate: false
    }))({
      model: model,
      column: column
    });
    expect(cell.editor.prototype.attributes.placeholder).toBe("HH:mm:ss");

    cell = new (Backgrid.DatetimeCell.extend({
      includeDate: false,
      includeMilli: true
    }))({
      model: model,
      column: column
    });
    expect(cell.editor.prototype.attributes.placeholder).toBe("HH:mm:ss.SSS");

    cell = new (Backgrid.DatetimeCell.extend({
      includeMilli: true
    }))({
      model: model,
      column: column
    });
    expect(cell.editor.prototype.attributes.placeholder).toBe("YYYY-MM-DDTHH:mm:ss.SSS");
  });

  it("is blank when the date value is null", function() {
    cell = new (Backgrid.DatetimeCell.extend({
      includeMilli: true
    }))({
      model: new Backbone.Model({ datetime: null }),
      column: column
    });
    expect($(cell.el).html()).toBe('');
  });

});

describe("A DateCell", function () {

  var cell;

  beforeEach(function () {
    cell = new Backgrid.DateCell({
      model: new Backbone.Model({
        date: "2000-01-01"
      }),
      column: {
        name: "date",
        cell: "date"
      }
    });
  });

  it("applies a date-cell class to the cell", function () {
    cell.render();
    expect($(cell.el).hasClass("date-cell")).toBe(true);
  });

  it("will render a date with no time", function () {
    cell.model.set("date", "2000-01-01T00:00:00.000Z");
    cell.render();
    expect(cell.$el.text()).toBe("2000-01-01");
  });

});

describe("A TimeCell", function () {

  var cell;

  beforeEach(function () {
    cell = new Backgrid.TimeCell({
      model: new Backbone.Model({
        time: "00:00:00"
      }),
      column: {
        name: "time",
        cell: "time"
      }
    });
  });

  it("applies a time-cell class to the cell", function () {
    cell.render();
    expect($(cell.el).hasClass("time-cell")).toBe(true);
  });

  it("will render a time with no date", function () {
    cell.model.set("date", "2000-01-01T00:00:00.000Z");
    cell.render();
    expect(cell.$el.text()).toBe("00:00:00");
  });

});

describe("A BooleanCell", function () {

  var model;
  var column;
  var cell;

  beforeEach(function () {
    model = new Backbone.Model({
      ate: true
    });
    column = {
      name: "ate",
      cell: "boolean"
    };
    cell = new Backgrid.BooleanCell({
      model: model,
      column: column
    });
  });

  it("applies a boolean-cell class to the cell", function () {
    expect($(cell.render().el).hasClass("boolean-cell")).toBe(true);
  });

  it("has a display mode that renders a checkbox with the checkbox checked if the model value is true, not checked otherwise", function () {
    cell.render();
    expect($(cell.el).find(":checkbox").prop("checked")).toBe(true);
    model.set("ate", false);
    cell.render();
    expect($(cell.el).find(":checkbox").prop("checked")).toBe(false);
  });

  it("renders a disabled checkbox if not editable", function () {
    cell.column.set("editable", false);
    cell.render();
    expect(cell.$el.find(":checkbox").prop("disabled")).toBe(true);

    cell.column.set("editable", true);
    cell.render();
    expect(cell.$el.find(":checkbox").prop("disabled")).toBe(false);
  });

  it("goes into edit mode after clicking the cell with the checkbox intact", function () {
    cell.render();
    $(cell.el).click();
    expect($(cell.el).hasClass("editor")).toBe(true);
    expect($(cell.el).find(":checkbox").length).toBe(1);
  });

  it("goes into edit mode after calling `enterEditMode` with the checkbox intact", function () {
    cell.render();
    cell.enterEditMode();
    expect($(cell.el).hasClass("editor")).toBe(true);
    expect($(cell.el).find(":checkbox").length).toBe(1);
  });

  it("goes back to display mode after calling `exitEditMode`", function () {
    cell.render();
    cell.enterEditMode();
    cell.exitEditMode();
    expect($(cell.el).hasClass("editor")).toBe(false);
    expect($(cell.el).find(":checkbox").prop("checked")).toBe(true);
  });

  it("triggers `backgrid:edited` when the checkbox goes out of focus", function () {
    var backgridEditedTriggerCount = 0;
    var backgridEditedTriggerArgs;
    cell.model.on("backgrid:edited", function () {
      backgridEditedTriggerCount++;
      backgridEditedTriggerArgs = [].slice.call(arguments);
    });

    cell.render();
    $(cell.el).click();
    $(cell.el).find(":checkbox").blur();
    expect(backgridEditedTriggerCount).toBe(1);
    expect(backgridEditedTriggerArgs[0]).toBe(cell.model);
    expect(backgridEditedTriggerArgs[1]).toBe(cell.column);
    expect(backgridEditedTriggerArgs[2].passThru()).toBe(true);
    expect($(cell.el).find(":checkbox").prop("checked")).toBe(true);

    cell.render();
    $(cell.el).click();
    $(cell.currentEditor.el).mousedown();
    $(cell.el).find(":checkbox").blur();
    expect(backgridEditedTriggerCount).toBe(1);
  });

  it("saves a boolean value to the model when the checkbox is toggled", function () {
    cell.render();
    cell.enterEditMode();
    $(cell.el).find(":checkbox").prop("checked", false).change();
    expect(cell.model.get(cell.column.get("name"))).toBe(false);
  });

  describe("when the model value has changed", function () {
    it("refreshes during display mode", function () {
      cell.render();
      model.set("ate", false);
      expect($(cell.el).find(":checkbox").prop("checked")).toBe(false);
      model.set("ate", true);
      expect($(cell.el).find(":checkbox").prop("checked")).toBe(true);
    });

    it("does not refresh during display mode if the change was silenced", function () {
      cell.render();
      model.set("ate", false, {silent: true});
      expect($(cell.el).find(":checkbox").prop("checked")).toBe(true);
      model.set("ate", false);
      model.set("ate", true, {silent: true});
      expect($(cell.el).find(":checkbox").prop("checked")).toBe(true);
    });

    it("does not refresh during edit mode", function () {
      cell.render();
      $(cell.el).click();
      model.set("ate", false);
      expect($(cell.el).find(":checkbox").prop("checked")).toBe(true);
    });
  });

});

describe("A SelectCellEditor", function () {

  var optionValues;
  var optionGroupValues;

  beforeEach(function () {
    optionValues = [
      ["Boy", 1],
      ["Girl", 2]
    ];

    optionGroupValues = [{
      "name": "\" ><script></script>Fruit",
      "values": [
        ["Apple<script></script>", "\" ><script></script>a"],
        ["Banana", "b"],
        ["Cantaloupe", "c"]
      ]
    }, {
      "name": "Cereal",
      "values": [
        ["Wheat", "w"],
        ["Rice", "r"],
        ["Maize", "m"]
      ]
    }];
  });

  it("renders a select box using a list if nvps", function () {

    // single selection
    var editor = new Backgrid.SelectCellEditor({
      formatter: new Backgrid.SelectFormatter(),
      column: {
        name: "gender",
        cell: "select"
      },
      model: new Backbone.Model({
        gender: 2
      })
    });

    editor.setOptionValues(optionValues);
    editor.render();
    expect(editor.el.tagName).toBe("SELECT");
    var $options = $(editor.el).children();
    expect($options.length).toBe(2);
    expect($options.eq(0).val()).toBe("1");
    expect($options.eq(0).prop("selected")).toBe(false);
    expect($options.eq(0).text()).toBe("Boy");
    expect($options.eq(1).val()).toBe("2");
    expect($options.eq(1).prop("selected")).toBe(true);
    expect($options.eq(1).text()).toBe("Girl");

    // multiple selection
    var editor = new Backgrid.SelectCellEditor({
      formatter: new Backgrid.SelectFormatter(),
      column: {
        name: "gender",
        cell: "select"
      },
      model: new Backbone.Model({
        gender: [1, 2]
      })
    });

    editor.setMultiple(true);
    editor.setOptionValues(optionValues);
    editor.render();
    expect(editor.el.tagName).toBe("SELECT");
    expect(editor.el.multiple).toBe(true);
    var $options = $(editor.el).children();
    expect($options.length).toBe(2);
    expect($options.eq(0).val()).toBe("1");
    expect($options.eq(0).prop("selected")).toBe(true);
    expect($options.eq(0).text()).toBe("Boy");
    expect($options.eq(1).val()).toBe("2");
    expect($options.eq(1).prop("selected")).toBe(true);
    expect($options.eq(1).text()).toBe("Girl");
  });

  it("renders a select box using a parameter-less function that returns a list if nvps", function () {

    // single selection
    var editor = new Backgrid.SelectCellEditor({
      formatter: new Backgrid.SelectFormatter(),
      column: {
        name: "gender",
        cell: "select"
      },
      model: new Backbone.Model({
        gender: 2
      })
    });

    editor.setOptionValues(function () {
      return optionValues;
    });
    editor.render();
    expect(editor.el.tagName).toBe("SELECT");
    var $options = $(editor.el).children();
    expect($options.length).toBe(2);
    expect($options.eq(0).val()).toBe("1");
    expect($options.eq(0).prop("selected")).toBe(false);
    expect($options.eq(0).text()).toBe("Boy");
    expect($options.eq(1).val()).toBe("2");
    expect($options.eq(1).prop("selected")).toBe(true);
    expect($options.eq(1).text()).toBe("Girl");

    // multiple selection
    var editor = new Backgrid.SelectCellEditor({
      formatter: new Backgrid.SelectFormatter(),
      column: {
        name: "gender",
        cell: "select"
      },
      model: new Backbone.Model({
        gender: [1, 2]
      })
    });

    editor.setMultiple(true);
    editor.setOptionValues(function () {
      return optionValues;
    });
    editor.render();
    expect(editor.el.tagName).toBe("SELECT");
    expect(editor.el.multiple).toBe(true);
    var $options = $(editor.el).children();
    expect($options.length).toBe(2);
    expect($options.eq(0).val()).toBe("1");
    expect($options.eq(0).prop("selected")).toBe(true);
    expect($options.eq(0).text()).toBe("Boy");
    expect($options.eq(1).val()).toBe("2");
    expect($options.eq(1).prop("selected")).toBe(true);
    expect($options.eq(1).text()).toBe("Girl");
  });

  it("renders a select box using a list of object literals denoting option groups", function () {

    // single selection
    var editor = new Backgrid.SelectCellEditor({
      formatter: new Backgrid.SelectFormatter(),
      column: {
        name: "food",
        cell: "select"
      },
      model: new Backbone.Model({
        food: "b"
      })
    });

    editor.setOptionValues(optionGroupValues);
    editor.render();
    var $optionGroups = $(editor.el).children();
    expect($optionGroups.length).toBe(2);

    var $group1 = $optionGroups.eq(0);
    var $group2 = $optionGroups.eq(1);

    expect($group1.attr("label")).toBe("\" ><script></script>Fruit");
    expect($group2.attr("label")).toBe("Cereal");

    var $group1Options = $group1.children();
    expect($group1Options.eq(0).val()).toBe("\" ><script></script>a");
    expect($group1Options.eq(0).prop("selected")).toBe(false);
    expect($group1Options.eq(0).html()).toBe("Apple&lt;script&gt;&lt;/script&gt;");
    expect($group1Options.eq(1).val()).toBe("b");
    expect($group1Options.eq(1).prop("selected")).toBe(true);
    expect($group1Options.eq(1).text()).toBe("Banana");
    expect($group1Options.eq(2).val()).toBe("c");
    expect($group1Options.eq(2).prop("selected")).toBe(false);
    expect($group1Options.eq(2).text()).toBe("Cantaloupe");

    var $group2Options = $group2.children();
    expect($group2Options.eq(0).val()).toBe("w");
    expect($group2Options.eq(0).prop("selected")).toBe(false);
    expect($group2Options.eq(0).text()).toBe("Wheat");
    expect($group2Options.eq(1).val()).toBe("r");
    expect($group2Options.eq(1).prop("selected")).toBe(false);
    expect($group2Options.eq(1).text()).toBe("Rice");
    expect($group2Options.eq(2).val()).toBe("m");
    expect($group2Options.eq(2).prop("selected")).toBe(false);
    expect($group2Options.eq(2).text()).toBe("Maize");

    // multiple selection
    var editor = new Backgrid.SelectCellEditor({
      formatter: new Backgrid.SelectFormatter(),
      column: {
        name: "food",
        cell: "select"
      },
      model: new Backbone.Model({
        food: ["b", "c"]
      })
    });

    editor.setMultiple(true);
    editor.setOptionValues(optionGroupValues);
    editor.render();
    var $optionGroups = $(editor.el).children();
    expect($optionGroups.length).toBe(2);

    var $group1 = $optionGroups.eq(0);
    var $group2 = $optionGroups.eq(1);

    expect($group1.attr("label")).toBe("\" ><script></script>Fruit");
    expect($group2.attr("label")).toBe("Cereal");

    var $group1Options = $group1.children();
    expect($group1Options.eq(0).val()).toBe("\" ><script></script>a");
    expect($group1Options.eq(0).prop("selected")).toBe(false);
    expect($group1Options.eq(0).html()).toBe("Apple&lt;script&gt;&lt;/script&gt;");
    expect($group1Options.eq(1).val()).toBe("b");
    expect($group1Options.eq(1).prop("selected")).toBe(true);
    expect($group1Options.eq(1).text()).toBe("Banana");
    expect($group1Options.eq(2).val()).toBe("c");
    expect($group1Options.eq(2).prop("selected")).toBe(true);
    expect($group1Options.eq(2).text()).toBe("Cantaloupe");

    var $group2Options = $group2.children();
    expect($group2Options.eq(0).val()).toBe("w");
    expect($group2Options.eq(0).prop("selected")).toBe(false);
    expect($group2Options.eq(0).text()).toBe("Wheat");
    expect($group2Options.eq(1).val()).toBe("r");
    expect($group2Options.eq(1).prop("selected")).toBe(false);
    expect($group2Options.eq(1).text()).toBe("Rice");
    expect($group2Options.eq(2).val()).toBe("m");
    expect($group2Options.eq(2).prop("selected")).toBe(false);
    expect($group2Options.eq(2).text()).toBe("Maize");
  });

  it("renders a select box using a parameter-less function that returns a list of object literals denoting option groups", function () {

    // single selection
    var editor = new Backgrid.SelectCellEditor({
      formatter: new Backgrid.SelectFormatter(),
      column: {
        name: "food",
        cell: "select"
      },
      model: new Backbone.Model({
        food: "b"
      })
    });

    editor.setOptionValues(function () {
      return optionGroupValues;
    });
    editor.render();
    var $optionGroups = $(editor.el).children();
    expect($optionGroups.length).toBe(2);

    var $group1 = $optionGroups.eq(0);
    var $group2 = $optionGroups.eq(1);

    expect($group1.attr("label")).toBe("\" ><script></script>Fruit");
    expect($group2.attr("label")).toBe("Cereal");

    var $group1Options = $group1.children();
    expect($group1Options.eq(0).val()).toBe("\" ><script></script>a");
    expect($group1Options.eq(0).prop("selected")).toBe(false);
    expect($group1Options.eq(0).html()).toBe("Apple&lt;script&gt;&lt;/script&gt;");
    expect($group1Options.eq(1).val()).toBe("b");
    expect($group1Options.eq(1).prop("selected")).toBe(true);
    expect($group1Options.eq(1).text()).toBe("Banana");
    expect($group1Options.eq(2).val()).toBe("c");
    expect($group1Options.eq(2).prop("selected")).toBe(false);
    expect($group1Options.eq(2).text()).toBe("Cantaloupe");

    var $group2Options = $group2.children();
    expect($group2Options.eq(0).val()).toBe("w");
    expect($group2Options.eq(0).prop("selected")).toBe(false);
    expect($group2Options.eq(0).text()).toBe("Wheat");
    expect($group2Options.eq(1).val()).toBe("r");
    expect($group2Options.eq(1).prop("selected")).toBe(false);
    expect($group2Options.eq(1).text()).toBe("Rice");
    expect($group2Options.eq(2).val()).toBe("m");
    expect($group2Options.eq(2).prop("selected")).toBe(false);
    expect($group2Options.eq(2).text()).toBe("Maize");

    // multiple selection
    var editor = new Backgrid.SelectCellEditor({
      formatter: new Backgrid.SelectFormatter(),
      column: {
        name: "food",
        cell: "select"
      },
      model: new Backbone.Model({
        food: ["b", "c"]
      })
    });

    editor.setMultiple(true);
    editor.setOptionValues(function () {
      return optionGroupValues;
    });
    editor.render();
    var $optionGroups = $(editor.el).children();
    expect($optionGroups.length).toBe(2);

    var $group1 = $optionGroups.eq(0);
    var $group2 = $optionGroups.eq(1);

    expect($group1.attr("label")).toBe("\" ><script></script>Fruit");
    expect($group2.attr("label")).toBe("Cereal");

    var $group1Options = $group1.children();
    expect($group1Options.eq(0).val()).toBe("\" ><script></script>a");
    expect($group1Options.eq(0).prop("selected")).toBe(false);
    expect($group1Options.eq(0).html()).toBe("Apple&lt;script&gt;&lt;/script&gt;");
    expect($group1Options.eq(1).val()).toBe("b");
    expect($group1Options.eq(1).prop("selected")).toBe(true);
    expect($group1Options.eq(1).text()).toBe("Banana");
    expect($group1Options.eq(2).val()).toBe("c");
    expect($group1Options.eq(2).prop("selected")).toBe(true);
    expect($group1Options.eq(2).text()).toBe("Cantaloupe");

    var $group2Options = $group2.children();
    expect($group2Options.eq(0).val()).toBe("w");
    expect($group2Options.eq(0).prop("selected")).toBe(false);
    expect($group2Options.eq(0).text()).toBe("Wheat");
    expect($group2Options.eq(1).val()).toBe("r");
    expect($group2Options.eq(1).prop("selected")).toBe(false);
    expect($group2Options.eq(1).text()).toBe("Rice");
    expect($group2Options.eq(2).val()).toBe("m");
    expect($group2Options.eq(2).prop("selected")).toBe(false);
    expect($group2Options.eq(2).text()).toBe("Maize");
  });

  it("saves the value to the model on change", function () {

    // single selection
    var editor = new Backgrid.SelectCellEditor({
      formatter: new Backgrid.SelectFormatter(),
      column: {
        name: "gender",
        cell: "select"
      },
      model: new Backbone.Model({
        gender: 2
      })
    });

    editor.setOptionValues(optionValues);
    editor.render();

    spyOn(editor.formatter, "toRaw").andCallThrough();

<<<<<<< HEAD
    $(editor.el).val(1).change();
    expect(editor.formatter.toRaw).toHaveBeenCalledWith("1");
=======
    editor.$el.val(1).change();
    expect(editor.formatter.toRaw).toHaveBeenCalledWith("1", editor.model);
>>>>>>> 8203e6ca
    expect(editor.formatter.toRaw.calls.length).toBe(1);
    expect(editor.model.get(editor.column.get("name"))).toBe("1");

    // multiple selection
    var editor = new Backgrid.SelectCellEditor({
      formatter: new Backgrid.SelectFormatter(),
      column: {
        name: "gender",
        cell: "select"
      },
      model: new Backbone.Model({
        gender: [1, 2]
      })
    });

    editor.setMultiple(true);
    editor.setOptionValues(optionValues);
    editor.render();

    spyOn(editor.formatter, "toRaw").andCallThrough();

<<<<<<< HEAD
    $(editor.el).val([1, 2]).change();
    expect(editor.formatter.toRaw).toHaveBeenCalledWith(["1", "2"]);
    expect(editor.formatter.toRaw.calls.length).toBe(1);
    expect(editor.model.get(editor.column.get("name"))).toEqual(["1", "2"]);

    expect(backgridEditedTriggerCount).toBe(1);
    expect(backgridEditedTriggerArgs[0]).toEqual(editor.model);
    expect(backgridEditedTriggerArgs[1]).toEqual(editor.column);
    expect(backgridEditedTriggerArgs[2].passThru()).toBe(true);

    backgridEditedTriggerCount = 0;
    $(editor.el).val(null).change();
    expect(editor.formatter.toRaw).toHaveBeenCalledWith(null);
=======
    editor.$el.val([1, 2]).change();
    expect(editor.formatter.toRaw).toHaveBeenCalledWith(["1", "2"], editor.model);
    expect(editor.formatter.toRaw.calls.length).toBe(1);
    expect(editor.model.get(editor.column.get("name"))).toEqual(["1", "2"]);

    editor.$el.val(null).change();
    expect(editor.formatter.toRaw).toHaveBeenCalledWith(null, editor.model);
>>>>>>> 8203e6ca
    expect(editor.formatter.toRaw.calls.length).toBe(2);
    expect(editor.model.get(editor.column.get("name"))).toBe(null);
  });

  it("saves the value to the model on blur if there's only one option", function () {
    var editor = new Backgrid.SelectCellEditor({
      formatter: new Backgrid.SelectFormatter(),
      column: {
        name: "gender",
        cell: "select"
      },
      model: new Backbone.Model()
    });
    editor.setOptionValues([["Boy", "1"]]);
    editor.render();

    $(editor.el).blur();
    expect(editor.model.get(editor.column.get("name"))).toBe("1");
  });

  it("can accept optionValues that is a function", function () {
    var editor = new Backgrid.SelectCellEditor({
      formatter: new Backgrid.SelectFormatter(),
      column: {
        name: "gender",
        cell: "select"
      },
      model: new Backbone.Model()
    });
    editor.setOptionValues(function () {
      return [["Male", "M"], ["Female", "F"]];
    });
    editor.render();
    expect(editor.$el.find("option").eq(0).val()).toBe("M");
    expect(editor.$el.find("option").eq(0).text()).toBe("Male");
    expect(editor.$el.find("option").eq(1).val()).toBe("F");
    expect(editor.$el.find("option").eq(1).text()).toBe("Female");
    expect(editor.el.tagName).toBe("SELECT");
  });

});

describe("A SelectCell", function () {
  var optionValues;
  var optionGroupValues;

  beforeEach(function () {
    optionValues = [
      ["Boy", 1],
      ["Girl", 2]
    ];

    optionGroupValues = [{
      "name": "Fruit",
      "values": [
        ["Apple", "a"],
        ["Banana", "b"],
        ["Cantaloupe", "c"]
      ]
    }, {
      "name": "Cereal",
      "values": [
        ["Wheat", "w"],
        ["Rice", "r"],
        ["Maize", "m"]
      ]
    }];
  });

  it("applies a select-cell class to the cell", function () {
    var cell = new (Backgrid.SelectCell.extend({
      optionValues: optionValues
    }))({
      column: {
        name: "gender",
        cell: "select"
      },
      model: new Backbone.Model({
        gender: 2
      })
    });

    cell.render();

    expect($(cell.el).hasClass("select-cell")).toBe(true);
  });

  it("renders the label of the selected option in display mode", function () {

    // single selection
    var cell = new (Backgrid.SelectCell.extend({
      optionValues: optionValues
    }))({
      column: {
        name: "gender",
        cell: "select"
      },
      model: new Backbone.Model({
        gender: 2
      })
    });

    cell.render();
    expect($(cell.el).text()).toBe("Girl");

    var cell = new (Backgrid.SelectCell.extend({
      optionValues: optionGroupValues
    }))({
      column: {
        name: "food",
        cell: "select"
      },
      model: new Backbone.Model({
        food: "b"
      })
    });

    cell.render();
    expect($(cell.el).text()).toBe("Banana");

    // multiple selection
    var cell = new (Backgrid.SelectCell.extend({
      optionValues: optionValues
    }))({
      column: {
        name: "gender",
        cell: "select"
      },
      model: new Backbone.Model({
        gender: [1, 2]
      })
    });

    cell.render();
    expect($(cell.el).text()).toBe("Boy, Girl");

    var cell = new (Backgrid.SelectCell.extend({
      optionValues: optionGroupValues
    }))({
      column: {
        name: "food",
        cell: "select"
      },
      model: new Backbone.Model({
        food: ["a", "b"]
      })
    });

    cell.render();
    expect($(cell.el).text()).toBe("Apple, Banana");
  });

  it("can accept optionValues that is a function", function () {
    var cell = new (Backgrid.SelectCell.extend({
      optionValues: function () {
        return [["Male", "m"], ["Female", "f"]];
      }
    }))({
      column: {
        name: "gender",
        cell: "select"
      },
      model: new Backbone.Model({"gender": "m"})
    });
    cell.render();
    expect(cell.$el.text()).toBe("Male");
  });

  describe("when the model value has changed", function () {

    var cell;
    var model;

    var optionValues = [
      ["Boy", 1],
      ["Girl", 2]
    ];

    beforeEach(function () {
      model = new Backbone.Model({
        gender: 2
      });

      cell = new (Backgrid.SelectCell.extend({
        optionValues: optionValues
      }))({
        column: {
          name: "gender",
          cell: "select"
        },
        model: model
      });
    });

    it("refreshes during display mode", function () {
      cell.render();
      model.set("gender", 1);
      expect($(cell.el).text()).toBe("Boy");
    });

    it("does not refresh during display mode if the change was silenced", function () {
      cell.render();
      model.set("gender", 1, {silent: true});
      expect($(cell.el).text()).toBe("Girl");
    });

    it("does not refresh during edit mode", function () {
      cell.render();
      $(cell.el).click();
      model.set("gender", 1);
      expect($(cell.el).find("option[selected]").val()).toBe("2");
      expect($(cell.el).find("option[selected]").text()).toBe("Girl");
    });
  });

});<|MERGE_RESOLUTION|>--- conflicted
+++ resolved
@@ -96,8 +96,7 @@
   it("saves a formatted value in the input box to the model and triggers 'backgrid:edited' from the model when tab is pressed", function () {
     editor.render();
     $(editor.el).val("another title");
-    var tab = $.Event("keydown", { keyCode: 9 });
-    $(editor.el).trigger(tab);
+    editor.el.dispatchEvent(SyntheticEvent("keydown", {keyCode: 9, bubbles: true, cancelable: true}));
     expect(editor.model.get(editor.column.get("name"))).toBe("another title");
     expect(backgridEditedTriggerCount).toBe(1);
     expect(backgridEditedTriggerArgs[0]).toEqual(editor.model);
@@ -108,8 +107,7 @@
   it("saves a formatted value in the input box to the model and triggers 'backgrid:edited' from the model when enter is pressed", function () {
     editor.render();
     $(editor.el).val("another title");
-    var enter = $.Event("keydown", { keyCode: 13 });
-    $(editor.el).trigger(enter);
+    editor.el.dispatchEvent(SyntheticEvent("keydown", {keyCode: 13, bubbles: true, cancelable: true}));
     expect(editor.model.get(editor.column.get("name"))).toBe("another title");
     expect(backgridEditedTriggerCount).toBe(1);
     expect(backgridEditedTriggerArgs[0]).toEqual(editor.model);
@@ -126,8 +124,7 @@
     };
     editor.render();
     $(editor.el).val("invalid value");
-    var enter = $.Event("keydown", { keyCode: 13 });
-    $(editor.el).trigger(enter);
+    editor.el.dispatchEvent(SyntheticEvent("keydown", {keyCode: 13, bubbles: true, cancelable: true}));
     expect(editor.formatter.toRaw.calls.length).toBe(1);
     expect(editor.formatter.toRaw).toHaveBeenCalledWith("invalid value", editor.model);
     expect(backgridErrorTriggerCount).toBe(1);
@@ -136,7 +133,7 @@
     expect(backgridErrorTriggerArgs[2]).toEqual("invalid value");
 
     editor.formatter.toRaw.reset();
-    $(editor.el).blur();
+    editor.el.dispatchEvent(SyntheticEvent("blur"));
     expect(backgridErrorTriggerCount).toBe(2);
     expect(backgridErrorTriggerArgs[0]).toEqual(editor.model);
     expect(backgridErrorTriggerArgs[1]).toEqual(editor.column);
@@ -146,8 +143,7 @@
   it("discards changes and triggers 'backgrid:edited' from the model when esc is pressed'", function () {
     editor.render();
     $(editor.el).val("new value");
-    var esc = $.Event("keydown", { keyCode: 27 });
-    $(editor.el).trigger(esc);
+    editor.el.dispatchEvent(SyntheticEvent("keydown", {keyCode: 27, bubbles: true, cancelable: true}));
     expect(backgridEditedTriggerCount).toBe(1);
     expect(backgridEditedTriggerArgs[0]).toEqual(editor.model);
     expect(backgridEditedTriggerArgs[1]).toEqual(editor.column);
@@ -157,7 +153,7 @@
 
   it("triggers 'backgrid:edited' from the model when value hasn't changed and focus is lost", function () {
     editor.render();
-    $(editor.el).blur();
+    editor.el.dispatchEvent(SyntheticEvent("blur"));
     expect(backgridEditedTriggerCount).toBe(1);
     expect(backgridEditedTriggerArgs[0]).toEqual(editor.model);
     expect(backgridEditedTriggerArgs[1]).toEqual(editor.column);
@@ -168,7 +164,7 @@
   it("saves the value if the value is valid when going out of focus", function () {
     editor.render();
     $(editor.el).val("another title");
-    $(editor.el).blur();
+    editor.el.dispatchEvent(SyntheticEvent("blur"));
     expect(backgridEditedTriggerCount).toBe(1);
     expect(backgridEditedTriggerArgs[0]).toEqual(editor.model);
     expect(backgridEditedTriggerArgs[1]).toEqual(editor.column);
@@ -236,18 +232,18 @@
       column: column
     });
 
-    expect(cell.$el.hasClass("editable")).toBe(true);
-    expect(cell.$el.hasClass("sortable")).toBe(true);
-    expect(cell.$el.hasClass("renderable")).toBe(true);
+    expect($(cell.el).hasClass("editable")).toBe(true);
+    expect($(cell.el).hasClass("sortable")).toBe(true);
+    expect($(cell.el).hasClass("renderable")).toBe(true);
 
     cell.column.set("editable", false);
-    expect(cell.$el.hasClass("editable")).toBe(false);
+    expect($(cell.el).hasClass("editable")).toBe(false);
 
     cell.column.set("sortable", false);
-    expect(cell.$el.hasClass("sortable")).toBe(false);
+    expect($(cell.el).hasClass("sortable")).toBe(false);
 
     cell.column.set("renderable", false);
-    expect(cell.$el.hasClass("renderable")).toBe(false);
+    expect($(cell.el).hasClass("renderable")).toBe(false);
 
     var TrueCol = Backgrid.Column.extend({
       mySortable: function () { return true; },
@@ -274,9 +270,9 @@
       column: column
     });
 
-    expect(cell.$el.hasClass("editable")).toBe(true);
-    expect(cell.$el.hasClass("sortable")).toBe(true);
-    expect(cell.$el.hasClass("renderable")).toBe(true);
+    expect($(cell.el).hasClass("editable")).toBe(true);
+    expect($(cell.el).hasClass("sortable")).toBe(true);
+    expect($(cell.el).hasClass("renderable")).toBe(true);
 
     column = new FalseCol({
       name: "title",
@@ -291,9 +287,9 @@
       column: column
     });
 
-    expect(cell.$el.hasClass("editable")).toBe(false);
-    expect(cell.$el.hasClass("sortable")).toBe(false);
-    expect(cell.$el.hasClass("renderable")).toBe(false);
+    expect($(cell.el).hasClass("editable")).toBe(false);
+    expect($(cell.el).hasClass("sortable")).toBe(false);
+    expect($(cell.el).hasClass("renderable")).toBe(false);
 
     column = new Backgrid.Column({
       name: "title",
@@ -308,9 +304,9 @@
       column: column
     });
 
-    expect(cell.$el.hasClass("editable")).toBe(true);
-    expect(cell.$el.hasClass("sortable")).toBe(true);
-    expect(cell.$el.hasClass("renderable")).toBe(true);
+    expect($(cell.el).hasClass("editable")).toBe(true);
+    expect($(cell.el).hasClass("sortable")).toBe(true);
+    expect($(cell.el).hasClass("renderable")).toBe(true);
   });
 
   it("renders a td with the model value formatted for display", function () {
@@ -320,7 +316,7 @@
 
   it("goes into edit mode on click", function () {
     cell.render();
-    $(cell.el).click();
+    cell.el.dispatchEvent(SyntheticEvent("click", {bubbles: true}));
     expect($(cell.el).hasClass("editor")).toBe(true);
   });
 
@@ -333,7 +329,7 @@
   it("goes back into display mode when `exitEditMode` is called", function () {
     cell.render();
 
-    $(cell.el).click();
+    cell.el.dispatchEvent(SyntheticEvent("click", {bubbles: true}));
     cell.exitEditMode();
     expect($(cell.el).hasClass("editor")).toBe(false);
     expect($(cell.el).text()).toBe("title");
@@ -347,13 +343,12 @@
     };
 
     cell.render();
-    $(cell.el).click();
+    cell.el.dispatchEvent(SyntheticEvent("click", {bubbles: true}));
 
     var editor = cell.currentEditor;
     $(editor.el).val(undefined);
 
-    var enter = $.Event("keydown", { keyCode: 13 });
-    $(editor.el).trigger(enter);
+    editor.el.dispatchEvent(SyntheticEvent("keydown", {keyCode: 13, bubbles: true, cancelable: true}));
 
     expect($(cell.el).hasClass("error")).toBe(true);
     expect($(cell.el).hasClass("editor")).toBe(true);
@@ -361,7 +356,7 @@
 
   it("removes the editor correctly when removing the cell", function() {
     cell.render();
-    $(cell.el).click();
+    cell.el.dispatchEvent(SyntheticEvent("click", {bubbles: true}));
 
     var editor = cell.currentEditor;
 
@@ -387,7 +382,7 @@
 
     it("does not refresh during edit mode", function () {
       cell.render();
-      $(cell.el).click();
+      cell.el.dispatchEvent(SyntheticEvent("click", {bubbles: true}));
       book.set("title", "another title");
       expect($(cell.el).find("input[type=text]").val(), "title");
     });
@@ -453,7 +448,7 @@
 
   it("uses the supplied target or _blank", function () {
     cell.render();
-    expect(cell.$el.find("a").attr("target")).toBe("_blank");
+    expect($(cell.el).find("a").attr("target")).toBe("_blank");
 
     cell = new Backgrid.UriCell({
       model: model,
@@ -461,12 +456,12 @@
       target: "_self"
     });
     cell.render();
-    expect(cell.$el.find("a").attr("target")).toBe("_self");
+    expect($(cell.el).find("a").attr("target")).toBe("_self");
   });
 
   it("uses the supplied title or the raw value", function () {
     cell.render();
-    expect(cell.$el.find("a").attr("title")).toBe("http://www.example.com");
+    expect($(cell.el).find("a").attr("title")).toBe("http://www.example.com");
 
     cell = new Backgrid.UriCell({
       model: model,
@@ -474,7 +469,7 @@
       title: "http://backgridjs.com"
     });
     cell.render();
-    expect(cell.$el.find("a").attr("title")).toBe("http://backgridjs.com");
+    expect($(cell.el).find("a").attr("title")).toBe("http://backgridjs.com");
   });
 
 });
@@ -580,7 +575,7 @@
   it("will render a number with no trailing decimals numbers", function () {
     cell.model.set("age", 1.1);
     cell.render();
-    expect(cell.$el.text()).toBe("1");
+    expect($(cell.el).text()).toBe("1");
   });
 
   it("can be extended and it's defaults overidden", function () {
@@ -600,7 +595,7 @@
     });
 
     cell.render();
-    expect(cell.$el.text()).toBe("1000");
+    expect($(cell.el).text()).toBe("1000");
   });
 
 });
@@ -623,12 +618,12 @@
 
   it("applies an percent-cell class to the cell", function () {
     cell.render();
-    expect(cell.$el.hasClass("percent-cell")).toBe(true);
+    expect($(cell.el).hasClass("percent-cell")).toBe(true);
   });
 
   it("will render a percentage string", function () {
     cell.render();
-    expect(cell.$el.text()).toBe("99.80%");
+    expect($(cell.el).text()).toBe("99.80%");
   });
 
   it("can be extended and it's defaults overidden", function () {
@@ -650,7 +645,7 @@
     });
 
     cell.render();
-    expect(cell.$el.text()).toBe("1099.00pct");
+    expect($(cell.el).text()).toBe("1099.00pct");
   });
 
 });
@@ -781,7 +776,7 @@
   it("will render a date with no time", function () {
     cell.model.set("date", "2000-01-01T00:00:00.000Z");
     cell.render();
-    expect(cell.$el.text()).toBe("2000-01-01");
+    expect($(cell.el).text()).toBe("2000-01-01");
   });
 
 });
@@ -810,7 +805,7 @@
   it("will render a time with no date", function () {
     cell.model.set("date", "2000-01-01T00:00:00.000Z");
     cell.render();
-    expect(cell.$el.text()).toBe("00:00:00");
+    expect($(cell.el).text()).toBe("00:00:00");
   });
 
 });
@@ -850,16 +845,16 @@
   it("renders a disabled checkbox if not editable", function () {
     cell.column.set("editable", false);
     cell.render();
-    expect(cell.$el.find(":checkbox").prop("disabled")).toBe(true);
+    expect($(cell.el).find(":checkbox").prop("disabled")).toBe(true);
 
     cell.column.set("editable", true);
     cell.render();
-    expect(cell.$el.find(":checkbox").prop("disabled")).toBe(false);
+    expect($(cell.el).find(":checkbox").prop("disabled")).toBe(false);
   });
 
   it("goes into edit mode after clicking the cell with the checkbox intact", function () {
     cell.render();
-    $(cell.el).click();
+    cell.el.dispatchEvent(SyntheticEvent("click", {bubbles: true}));
     expect($(cell.el).hasClass("editor")).toBe(true);
     expect($(cell.el).find(":checkbox").length).toBe(1);
   });
@@ -888,8 +883,8 @@
     });
 
     cell.render();
-    $(cell.el).click();
-    $(cell.el).find(":checkbox").blur();
+    cell.el.dispatchEvent(SyntheticEvent("click", {bubbles: true}));
+    $(cell.el).find(":checkbox")[0].dispatchEvent(SyntheticEvent("blur"));
     expect(backgridEditedTriggerCount).toBe(1);
     expect(backgridEditedTriggerArgs[0]).toBe(cell.model);
     expect(backgridEditedTriggerArgs[1]).toBe(cell.column);
@@ -897,7 +892,7 @@
     expect($(cell.el).find(":checkbox").prop("checked")).toBe(true);
 
     cell.render();
-    $(cell.el).click();
+    cell.el.dispatchEvent(SyntheticEvent("click", {bubbles: true}));
     $(cell.currentEditor.el).mousedown();
     $(cell.el).find(":checkbox").blur();
     expect(backgridEditedTriggerCount).toBe(1);
@@ -906,7 +901,8 @@
   it("saves a boolean value to the model when the checkbox is toggled", function () {
     cell.render();
     cell.enterEditMode();
-    $(cell.el).find(":checkbox").prop("checked", false).change();
+    $(cell.el).find(":checkbox")[0].checked = false;
+    $(cell.el).find(":checkbox")[0].dispatchEvent(SyntheticEvent("change"));
     expect(cell.model.get(cell.column.get("name"))).toBe(false);
   });
 
@@ -930,7 +926,7 @@
 
     it("does not refresh during edit mode", function () {
       cell.render();
-      $(cell.el).click();
+      cell.el.dispatchEvent(SyntheticEvent("click", {bubbles: true}));
       model.set("ate", false);
       expect($(cell.el).find(":checkbox").prop("checked")).toBe(true);
     });
@@ -966,7 +962,7 @@
     }];
   });
 
-  it("renders a select box using a list if nvps", function () {
+  it("renders a select box using a list of nvps", function () {
 
     // single selection
     var editor = new Backgrid.SelectCellEditor({
@@ -1268,6 +1264,8 @@
     expect($group2Options.eq(2).text()).toBe("Maize");
   });
 
+  // NOTE: change events are fired on most browsers on blur, the rest are when
+  // the value has been changed
   it("saves the value to the model on change", function () {
 
     // single selection
@@ -1287,13 +1285,8 @@
 
     spyOn(editor.formatter, "toRaw").andCallThrough();
 
-<<<<<<< HEAD
-    $(editor.el).val(1).change();
-    expect(editor.formatter.toRaw).toHaveBeenCalledWith("1");
-=======
-    editor.$el.val(1).change();
+    $(editor.el).val(1)[0].dispatchEvent(SyntheticEvent("blur"));
     expect(editor.formatter.toRaw).toHaveBeenCalledWith("1", editor.model);
->>>>>>> 8203e6ca
     expect(editor.formatter.toRaw.calls.length).toBe(1);
     expect(editor.model.get(editor.column.get("name"))).toBe("1");
 
@@ -1315,29 +1308,13 @@
 
     spyOn(editor.formatter, "toRaw").andCallThrough();
 
-<<<<<<< HEAD
-    $(editor.el).val([1, 2]).change();
-    expect(editor.formatter.toRaw).toHaveBeenCalledWith(["1", "2"]);
-    expect(editor.formatter.toRaw.calls.length).toBe(1);
-    expect(editor.model.get(editor.column.get("name"))).toEqual(["1", "2"]);
-
-    expect(backgridEditedTriggerCount).toBe(1);
-    expect(backgridEditedTriggerArgs[0]).toEqual(editor.model);
-    expect(backgridEditedTriggerArgs[1]).toEqual(editor.column);
-    expect(backgridEditedTriggerArgs[2].passThru()).toBe(true);
-
-    backgridEditedTriggerCount = 0;
-    $(editor.el).val(null).change();
-    expect(editor.formatter.toRaw).toHaveBeenCalledWith(null);
-=======
-    editor.$el.val([1, 2]).change();
+    $(editor.el).val([1, 2])[0].dispatchEvent(SyntheticEvent("blur"));
     expect(editor.formatter.toRaw).toHaveBeenCalledWith(["1", "2"], editor.model);
     expect(editor.formatter.toRaw.calls.length).toBe(1);
     expect(editor.model.get(editor.column.get("name"))).toEqual(["1", "2"]);
 
-    editor.$el.val(null).change();
+    $(editor.el).val(null)[0].dispatchEvent(SyntheticEvent("blur"));
     expect(editor.formatter.toRaw).toHaveBeenCalledWith(null, editor.model);
->>>>>>> 8203e6ca
     expect(editor.formatter.toRaw.calls.length).toBe(2);
     expect(editor.model.get(editor.column.get("name"))).toBe(null);
   });
@@ -1354,7 +1331,7 @@
     editor.setOptionValues([["Boy", "1"]]);
     editor.render();
 
-    $(editor.el).blur();
+    editor.el.dispatchEvent(SyntheticEvent("blur"));
     expect(editor.model.get(editor.column.get("name"))).toBe("1");
   });
 
@@ -1371,10 +1348,10 @@
       return [["Male", "M"], ["Female", "F"]];
     });
     editor.render();
-    expect(editor.$el.find("option").eq(0).val()).toBe("M");
-    expect(editor.$el.find("option").eq(0).text()).toBe("Male");
-    expect(editor.$el.find("option").eq(1).val()).toBe("F");
-    expect(editor.$el.find("option").eq(1).text()).toBe("Female");
+    expect($(editor.el).find("option").eq(0).val()).toBe("M");
+    expect($(editor.el).find("option").eq(0).text()).toBe("Male");
+    expect($(editor.el).find("option").eq(1).val()).toBe("F");
+    expect($(editor.el).find("option").eq(1).text()).toBe("Female");
     expect(editor.el.tagName).toBe("SELECT");
   });
 
@@ -1503,7 +1480,7 @@
       model: new Backbone.Model({"gender": "m"})
     });
     cell.render();
-    expect(cell.$el.text()).toBe("Male");
+    expect($(cell.el).text()).toBe("Male");
   });
 
   describe("when the model value has changed", function () {
@@ -1546,7 +1523,7 @@
 
     it("does not refresh during edit mode", function () {
       cell.render();
-      $(cell.el).click();
+      cell.el.dispatchEvent(SyntheticEvent("click", {bubbles: true}));
       model.set("gender", 1);
       expect($(cell.el).find("option[selected]").val()).toBe("2");
       expect($(cell.el).find("option[selected]").text()).toBe("Girl");
