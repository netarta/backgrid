--- conflicted
+++ resolved
@@ -293,12 +293,7 @@
   });
 
   it("renders a row of header cells", function () {
-<<<<<<< HEAD
-    expect($(row.el)[0].tagName).toBe("TR");
-    expect($(row.el)[0].innerHTML).toBe('<th class="editable sortable renderable name"><a>name<b class="sort-caret"></b></a></th>' +
-                                        '<th class="editable sortable renderable year"><a>year<b class="sort-caret"></b></a></th>');
-=======
-    expect(row.$el[0].tagName).toBe("TR");
+    expect(row.el.tagName).toBe("TR");
     var th1 = $(row.el.childNodes[0]);
     expect(th1.hasClass("editable")).toBe(true);
     expect(th1.hasClass("sortable")).toBe(true);
@@ -314,7 +309,6 @@
     expect(th2.hasClass("year")).toBe(true);
     expect(th2.find("a").text()).toBe("year");
     expect(th2.find("a > b:last-child").eq(0).hasClass("sort-caret")).toBe(true);
->>>>>>> aa18295d
   });
 
   it("resets the carets of the non-sorting columns", function () {
@@ -326,11 +320,7 @@
 
   it("inserts or removes a cell if a column is added or removed", function () {
     row.columns.add({name: "price", cell: "number"});
-<<<<<<< HEAD
-    expect($(row.el).children().length).toBe(3);
-    expect($(row.el).children().last()[0].outerHTML).toBe('<th class="editable sortable renderable price"><a>price<b class="sort-caret"></b></a></th>');
-=======
-    expect(row.$el.children().length).toBe(3);
+    expect(row.el.childNodes.length).toBe(3);
     var lastTh = $(row.el.lastChild);
     expect(lastTh.hasClass("editable")).toBe(true);
     expect(lastTh.hasClass("sortable")).toBe(true);
@@ -338,7 +328,6 @@
     expect(lastTh.hasClass("price")).toBe(true);
     expect(lastTh.find("a").text()).toBe("price");
     expect(lastTh.find("a > b:last-child").eq(0).hasClass("sort-caret")).toBe(true);
->>>>>>> aa18295d
 
     row.columns.add({name: "publisher", cell: "string", renderable: false});
     expect($(row.el).children().length).toBe(4);
@@ -346,11 +335,7 @@
     expect($(row.el).children().last().hasClass("renderable")).toBe(false);
 
     row.columns.remove(row.columns.first());
-<<<<<<< HEAD
-    expect($(row.el).children().length).toBe(3);
-    expect($(row.el).children().first()[0].outerHTML).toBe('<th class="editable sortable renderable year"><a>year<b class="sort-caret"></b></a></th>');
-=======
-    expect(row.$el.children().length).toBe(3);
+    expect(row.el.childNodes.length).toBe(3);
     var firstTh = $(row.el.firstChild);
     expect(firstTh.hasClass("editable")).toBe(true);
     expect(firstTh.hasClass("sortable")).toBe(true);
@@ -358,7 +343,6 @@
     expect(firstTh.hasClass("year")).toBe(true);
     expect(firstTh.find("a").text()).toBe("year");
     expect(firstTh.find("a > b:last-child").eq(0).hasClass("sort-caret")).toBe(true);
->>>>>>> aa18295d
   });
 
 });
@@ -402,12 +386,7 @@
   });
 
   it("renders a header with a row of header cells", function () {
-<<<<<<< HEAD
-    expect($(head.el)[0].tagName).toBe("THEAD");
-    expect($(head.el)[0].innerHTML).toBe('<tr><th class="editable sortable renderable name"><a>name<b class="sort-caret"></b></a></th>' +
-                                         '<th class="editable sortable renderable year"><a>year<b class="sort-caret"></b></a></th></tr>');
-=======
-    expect(head.$el[0].tagName).toBe("THEAD");
+    expect(head.el.tagName).toBe("THEAD");
 
     var th1 = $(head.row.el.childNodes[0]);
     expect(th1.hasClass("editable")).toBe(true);
@@ -424,7 +403,6 @@
     expect(th2.hasClass("year")).toBe(true);
     expect(th2.find("a").text()).toBe("year");
     expect(th2.find("a > b:last-child").eq(0).hasClass("sort-caret")).toBe(true);
->>>>>>> aa18295d
   });
 
 });