/*
  backgrid
  http://github.com/wyuenho/backgrid

  Copyright (c) 2013 Jimmy Yuen Ho Wong and contributors
  Licensed under the MIT license.
*/
describe("A HeaderCell", function () {

  var col;
  var cell;
  beforeEach(function () {
    col = new Backbone.Collection([{id: 2}, {id: 1}, {id: 3}]);

    cell = new Backgrid.HeaderCell({
      column: {
        name: "id",
        cell: "integer"
      },
      collection: col
    });

    cell.render();
  });

  it("renders a table header cell with the label text and an optional anchor with sort-caret", function () {
    expect(cell.el.tagName).toBe("TH");
<<<<<<< HEAD
    expect($(cell.el).find("a").text()).toBe("id");
    expect($(cell.el).find(".sort-caret").length).toBe(1);
  });

  it("sorts the underlying collection in ascending order upon clicking the sort caret once", function () {
    $(cell.el).find("a").click();
    expect(cell.collection.toJSON()).toEqual([{id: 1}, {id: 2}, {id: 3}]);
  });

  it("sorts the underlying collection in descending order upon clicking the sort caret twice", function () {
    $(cell.el).find("a").click().click();
    expect(cell.direction()).toBe("descending");
    expect(cell.collection.toJSON()).toEqual([{id: 3}, {id: 2}, {id: 1}]);
  });

  it("sorts the underlying collection in default order upon clicking the sort caret thrice", function () {
    $(cell.el).find("a").click().click().click();
    expect(cell.direction()).toBeNull();
    expect(cell.collection.toJSON()).toEqual([{id: 2}, {id: 1}, {id: 3}]);
  });
=======
    expect(cell.$el.find("a").text()).toBe("id");
    expect(cell.$el.find(".sort-caret").length).toBe(1);

    cell.column.set("sortable", false);
    cell.render();
    expect(cell.el.tagName).toBe("TH");
    expect(cell.$el.text()).toBe("id");
    expect(cell.$el.find(".sort-caret").length).toBe(0);
  });

  it("adds an editable, sortable and a renderable class to the cell if these column attributes are true", function () {
    var column = {
      name: "title",
      cell: "string"
    };

    cell = new Backgrid.HeaderCell({
      column: column,
      collection: col
    });
>>>>>>> 8203e6ca

    expect(cell.$el.hasClass("editable")).toBe(true);
    expect(cell.$el.hasClass("sortable")).toBe(true);
    expect(cell.$el.hasClass("renderable")).toBe(true);

    cell.column.set("editable", false);
    expect(cell.$el.hasClass("editable")).toBe(false);

    cell.column.set("sortable", false);
    expect(cell.$el.hasClass("sortable")).toBe(false);

    cell.column.set("renderable", false);
    expect(cell.$el.hasClass("renderable")).toBe(false);

    var TrueCol = Backgrid.Column.extend({
      mySortable: function () { return true; },
      myRenderable: function () { return true; },
      myEditable: function () { return true; }
    });

    var FalseCol = Backgrid.Column.extend({
      mySortable: function () { return false; },
      myRenderable: function () { return false; },
      myEditable: function () { return false; }
    });

    column = new TrueCol({
      name: "title",
      cell: "string",
      sortable: "mySortable",
      renderable: "myRenderable",
      editable: "myEditable"
    });

    cell = new Backgrid.HeaderCell({
      column: column,
      collection: col
    });

    expect(cell.$el.hasClass("editable")).toBe(true);
    expect(cell.$el.hasClass("sortable")).toBe(true);
    expect(cell.$el.hasClass("renderable")).toBe(true);

    column = new FalseCol({
      name: "title",
      cell: "string",
      sortable: "mySortable",
      renderable: "myRenderable",
      editable: "myEditable"
    });

    cell = new Backgrid.HeaderCell({
      column: column,
      collection: col
    });

    expect(cell.$el.hasClass("editable")).toBe(false);
    expect(cell.$el.hasClass("sortable")).toBe(false);
    expect(cell.$el.hasClass("renderable")).toBe(false);

<<<<<<< HEAD
    $(cell.el).find("a").click().click();
=======
    column = new Backgrid.Column({
      name: "title",
      cell: "string",
      sortable: function () { return true; },
      editable: function () { return true; },
      renderable: function () { return true; }
    });
>>>>>>> 8203e6ca

    cell = new Backgrid.HeaderCell({
      column: column,
      collection: col
    });

    expect(cell.$el.hasClass("editable")).toBe(true);
    expect(cell.$el.hasClass("sortable")).toBe(true);
    expect(cell.$el.hasClass("renderable")).toBe(true);
  });

  it("will rerender with the column name and/or label changes", function () {
    expect(cell.$el.find("a").text(), "id");
    expect(cell.$el.hasClass("id"), true);

    cell.column.set("name", "name");
    expect(cell.$el.find("name"), true);
    expect(cell.$el.hasClass("name"), true);

    cell.column.set("label", "Name");
    expect(cell.$el.find("a").text(), "Name");
    expect(cell.$el.hasClass("Name"), true);
  });

  it("will put a class indicating the sorting direction if `direction` is set in the column", function () {
    cell = new Backgrid.HeaderCell({
      column: {
        name: "id",
        cell: "integer",
        direction: "descending"
      },
      collection: col
    });

    cell.render();

<<<<<<< HEAD
    $(cell.el).find("a").click();

    expect(cell.collection.toJSON()).toEqual([{
      title: "A Tale of Two Cities"
    }]);
=======
    expect(cell.el.tagName).toBe("TH");
    expect(cell.$el.find("a").text()).toBe("id");
    expect(cell.$el.find(".sort-caret").length).toBe(1);
    expect(cell.$el.hasClass("descending")).toBe(true);
  });
>>>>>>> 8203e6ca

  it("triggers `backgrid:sort` with the column and direction set to 'ascending' if the column's direction is not set", function () {
    var column, direction;
    cell.collection.on("backgrid:sort", function (col, dir) { column = col; direction = dir; });
    cell.$el.find("a").click();
    expect(column).toBe(cell.column);
    expect(direction).toBe("ascending");
  });

  it("triggers `backgrid:sort` with the column and direction set to 'descending' if the column's direction is set to 'ascending'", function () {
    var column, direction;
    cell.collection.on("backgrid:sort", function (col, dir) { column = col; direction = dir; });
    cell.column.set("direction", "ascending");
    cell.$el.find("a").click();
    expect(column).toBe(cell.column);
    expect(direction).toBe("descending");
  });

  it("triggers `backgrid:sort` with the column and direction set to `null` if the column's direction is set to 'descending'", function () {
    var column, direction;
    cell.collection.on("backgrid:sort", function (col, dir) { column = col; direction = dir; });
    cell.column.set("direction", "descending");
    cell.$el.find("a").click();
    expect(column).toBe(cell.column);
    expect(direction).toBeNull();
  });

  it("will set the column to the correct direction when `change:direction` is triggered from the column", function () {
    cell.column.set("direction", "ascending");
    expect(cell.$el.hasClass("ascending")).toBe(true);
    cell.column.set("direction", "descending");
    expect(cell.$el.hasClass("descending")).toBe(true);
    cell.column.set("direction", null);
    expect(cell.$el.hasClass("ascending")).toBe(false);
    expect(cell.$el.hasClass("descending")).toBe(false);
  });

  it("will remove its direction CSS class if `backgrid:sort` is triggered with a different column", function () {
    cell.column.set("direction", "ascending");
    cell.collection.trigger("backgrid:sort", new Backgrid.Column({
      name: "name",
      cell: "string"
    }), "descending");
    expect(cell.$el.hasClass("ascending")).toBe(false);
    expect(cell.$el.hasClass("descending")).toBe(false);
  });

<<<<<<< HEAD
    $(cell.el).find("a").click();

    expect(cell.collection.toJSON()).toEqual([{
      title: "The Catcher in the Rye"
    }]);

    $(cell.el).find("a").click();
=======
  it("with `sortType` set to `toggle`, triggers `backgrid:sort` with the column and direction set to 'ascending' if the column's direction is not set", function () {
    var column, direction;
    cell.column.set("sortType", "toggle");
    cell.collection.on("backgrid:sort", function (col, dir) { column = col; direction = dir; });
    cell.$el.find("a").click();
    expect(column).toBe(cell.column);
    expect(direction).toBe("ascending");
  });

  it("with `sortType` set to `toggle`, triggers `backgrid:sort` with the column and direction set to 'descending' if the column's direction is set to 'ascending'", function () {
    var column, direction;
    cell.column.set("sortType", "toggle");
    cell.column.set("direction", "ascending");
    cell.collection.on("backgrid:sort", function (col, dir) { column = col; direction = dir; });
    cell.$el.find("a").click();
    expect(column).toBe(cell.column);
    expect(direction).toBe("descending");
  });
>>>>>>> 8203e6ca

  it("with `sortType` set to `toggle`, triggers `backgrid:sort` with the column and direction set to 'ascending' if the column's direction is set to 'descending'", function () {
    var column, direction;
    cell.column.set("sortType", "toggle");
    cell.column.set("direction", "descending");
    cell.collection.on("backgrid:sort", function (col, dir) { column = col; direction = dir; });
    cell.$el.find("a").click();
    expect(column).toBe(cell.column);
    expect(direction).toBe("ascending");
  });

});

describe("A HeaderRow", function () {

  var Book = Backbone.Model.extend({});

  var Books = Backbone.Collection.extend({
    model: Book
  });

  var books;
  var row;

  beforeEach(function () {

    books = new Books([{
      title: "Alice's Adventures in Wonderland",
      year: 1865
    }, {
      title: "A Tale of Two Cities",
      year: 1859
    }, {
      title: "The Catcher in the Rye",
      year: 1951
    }]);

    row = new Backgrid.HeaderRow({
      columns: [{
        name: "name",
        cell: "string"
      }, {
        name: "year",
        cell: "integer"
      }],
      collection: books
    });

    row.render();
  });

  it("renders a row of header cells", function () {
<<<<<<< HEAD
    expect($(row.el)[0].tagName).toBe("TR");
    expect($(row.el)[0].innerHTML).toBe('<th><a>name<b class="sort-caret"></b></a></th>' +
                                      '<th><a>year<b class="sort-caret"></b></a></th>');
=======
    expect(row.$el[0].tagName).toBe("TR");
    expect(row.$el[0].innerHTML).toBe('<th class="editable sortable renderable name"><a>name<b class="sort-caret"></b></a></th>' +
                                      '<th class="editable sortable renderable year"><a>year<b class="sort-caret"></b></a></th>');
>>>>>>> 8203e6ca
  });

  it("resets the carets of the non-sorting columns", function () {
    $(row.el).find("a").eq(0).click(); // ascending
    $(row.el).find("a").eq(1).click(); // ascending, resets the previous
    expect($(row.el).find("a").eq(0).hasClass("ascending")).toBe(false);
    expect($(row.el).find("a").eq(1).hasClass("ascending")).toBe(false);
  });

  it("inserts or removes a cell if a column is added or removed", function () {
    row.columns.add({name: "price", cell: "number"});
<<<<<<< HEAD
    expect($(row.el).children().length).toBe(3);
    expect($(row.el).children().last()[0].outerHTML).toBe('<th><a>price<b class="sort-caret"></b></a></th>');

    row.columns.add({name: "publisher", cell: "string", renderable: false});
    expect($(row.el).children().length).toBe(4);
    expect($(row.el).children().last().find("a").text()).toBe("publisher");
    expect($(row.el).children().last().css("display")).toBe("none");

    row.columns.remove(row.columns.first());
    expect($(row.el).children().length).toBe(3);
    expect($(row.el).children().first()[0].outerHTML).toBe('<th><a>year<b class="sort-caret"></b></a></th>');
=======
    expect(row.$el.children().length).toBe(3);
    expect(row.$el.children().last()[0].outerHTML).toBe('<th class="editable sortable renderable price"><a>price<b class="sort-caret"></b></a></th>');

    row.columns.add({name: "publisher", cell: "string", renderable: false});
    expect(row.$el.children().length).toBe(4);
    expect(row.$el.children().last().find("a").text()).toBe("publisher");
    expect(row.$el.children().last().hasClass("renderable")).toBe(false);

    row.columns.remove(row.columns.first());
    expect(row.$el.children().length).toBe(3);
    expect(row.$el.children().first()[0].outerHTML).toBe('<th class="editable sortable renderable year"><a>year<b class="sort-caret"></b></a></th>');
>>>>>>> 8203e6ca
  });

});

describe("A Header", function () {

  var Book = Backbone.Model.extend({});

  var Books = Backbone.Collection.extend({
    model: Book
  });

  var books;
  var head;

  beforeEach(function () {

    books = new Books([{
      title: "Alice's Adventures in Wonderland",
      year: 1865
    }, {
      title: "A Tale of Two Cities",
      year: 1859
    }, {
      title: "The Catcher in the Rye",
      year: 1951
    }]);

    head = new Backgrid.Header({
      columns: [{
        name: "name",
        cell: "string"
      }, {
        name: "year",
        cell: "integer"
      }],
      collection: books
    });

    head.render();
  });

  it("renders a header with a row of header cells", function () {
<<<<<<< HEAD
    expect($(head.el)[0].tagName).toBe("THEAD");
    expect($(head.el)[0].innerHTML).toBe('<tr><th><a>name<b class="sort-caret"></b></a></th>' +
                                      '<th><a>year<b class="sort-caret"></b></a></th></tr>');
=======
    expect(head.$el[0].tagName).toBe("THEAD");
    expect(head.$el[0].innerHTML).toBe('<tr><th class="editable sortable renderable name"><a>name<b class="sort-caret"></b></a></th>' +
                                      '<th class="editable sortable renderable year"><a>year<b class="sort-caret"></b></a></th></tr>');
>>>>>>> 8203e6ca
  });

});<|MERGE_RESOLUTION|>--- conflicted
+++ resolved
@@ -21,40 +21,23 @@
     });
 
     cell.render();
+    document.body.appendChild(cell.el);
+  });
+
+  afterEach(function () {
+    document.body.removeChild(cell.el);
   });
 
   it("renders a table header cell with the label text and an optional anchor with sort-caret", function () {
     expect(cell.el.tagName).toBe("TH");
-<<<<<<< HEAD
     expect($(cell.el).find("a").text()).toBe("id");
     expect($(cell.el).find(".sort-caret").length).toBe(1);
-  });
-
-  it("sorts the underlying collection in ascending order upon clicking the sort caret once", function () {
-    $(cell.el).find("a").click();
-    expect(cell.collection.toJSON()).toEqual([{id: 1}, {id: 2}, {id: 3}]);
-  });
-
-  it("sorts the underlying collection in descending order upon clicking the sort caret twice", function () {
-    $(cell.el).find("a").click().click();
-    expect(cell.direction()).toBe("descending");
-    expect(cell.collection.toJSON()).toEqual([{id: 3}, {id: 2}, {id: 1}]);
-  });
-
-  it("sorts the underlying collection in default order upon clicking the sort caret thrice", function () {
-    $(cell.el).find("a").click().click().click();
-    expect(cell.direction()).toBeNull();
-    expect(cell.collection.toJSON()).toEqual([{id: 2}, {id: 1}, {id: 3}]);
-  });
-=======
-    expect(cell.$el.find("a").text()).toBe("id");
-    expect(cell.$el.find(".sort-caret").length).toBe(1);
 
     cell.column.set("sortable", false);
     cell.render();
     expect(cell.el.tagName).toBe("TH");
-    expect(cell.$el.text()).toBe("id");
-    expect(cell.$el.find(".sort-caret").length).toBe(0);
+    expect($(cell.el).text()).toBe("id");
+    expect($(cell.el).find(".sort-caret").length).toBe(0);
   });
 
   it("adds an editable, sortable and a renderable class to the cell if these column attributes are true", function () {
@@ -63,24 +46,23 @@
       cell: "string"
     };
 
-    cell = new Backgrid.HeaderCell({
+    var cell = new Backgrid.HeaderCell({
       column: column,
       collection: col
     });
->>>>>>> 8203e6ca
-
-    expect(cell.$el.hasClass("editable")).toBe(true);
-    expect(cell.$el.hasClass("sortable")).toBe(true);
-    expect(cell.$el.hasClass("renderable")).toBe(true);
+
+    expect($(cell.el).hasClass("editable")).toBe(true);
+    expect($(cell.el).hasClass("sortable")).toBe(true);
+    expect($(cell.el).hasClass("renderable")).toBe(true);
 
     cell.column.set("editable", false);
-    expect(cell.$el.hasClass("editable")).toBe(false);
+    expect($(cell.el).hasClass("editable")).toBe(false);
 
     cell.column.set("sortable", false);
-    expect(cell.$el.hasClass("sortable")).toBe(false);
+    expect($(cell.el).hasClass("sortable")).toBe(false);
 
     cell.column.set("renderable", false);
-    expect(cell.$el.hasClass("renderable")).toBe(false);
+    expect($(cell.el).hasClass("renderable")).toBe(false);
 
     var TrueCol = Backgrid.Column.extend({
       mySortable: function () { return true; },
@@ -107,9 +89,9 @@
       collection: col
     });
 
-    expect(cell.$el.hasClass("editable")).toBe(true);
-    expect(cell.$el.hasClass("sortable")).toBe(true);
-    expect(cell.$el.hasClass("renderable")).toBe(true);
+    expect($(cell.el).hasClass("editable")).toBe(true);
+    expect($(cell.el).hasClass("sortable")).toBe(true);
+    expect($(cell.el).hasClass("renderable")).toBe(true);
 
     column = new FalseCol({
       name: "title",
@@ -124,13 +106,10 @@
       collection: col
     });
 
-    expect(cell.$el.hasClass("editable")).toBe(false);
-    expect(cell.$el.hasClass("sortable")).toBe(false);
-    expect(cell.$el.hasClass("renderable")).toBe(false);
-
-<<<<<<< HEAD
-    $(cell.el).find("a").click().click();
-=======
+    expect($(cell.el).hasClass("editable")).toBe(false);
+    expect($(cell.el).hasClass("sortable")).toBe(false);
+    expect($(cell.el).hasClass("renderable")).toBe(false);
+
     column = new Backgrid.Column({
       name: "title",
       cell: "string",
@@ -138,33 +117,32 @@
       editable: function () { return true; },
       renderable: function () { return true; }
     });
->>>>>>> 8203e6ca
 
     cell = new Backgrid.HeaderCell({
       column: column,
       collection: col
     });
 
-    expect(cell.$el.hasClass("editable")).toBe(true);
-    expect(cell.$el.hasClass("sortable")).toBe(true);
-    expect(cell.$el.hasClass("renderable")).toBe(true);
+    expect($(cell.el).hasClass("editable")).toBe(true);
+    expect($(cell.el).hasClass("sortable")).toBe(true);
+    expect($(cell.el).hasClass("renderable")).toBe(true);
   });
 
   it("will rerender with the column name and/or label changes", function () {
-    expect(cell.$el.find("a").text(), "id");
-    expect(cell.$el.hasClass("id"), true);
+    expect($(cell.el).find("a").text(), "id");
+    expect($(cell.el).hasClass("id"), true);
 
     cell.column.set("name", "name");
-    expect(cell.$el.find("name"), true);
-    expect(cell.$el.hasClass("name"), true);
+    expect($(cell.el).find("name"), true);
+    expect($(cell.el).hasClass("name"), true);
 
     cell.column.set("label", "Name");
-    expect(cell.$el.find("a").text(), "Name");
-    expect(cell.$el.hasClass("Name"), true);
+    expect($(cell.el).find("a").text(), "Name");
+    expect($(cell.el).hasClass("Name"), true);
   });
 
   it("will put a class indicating the sorting direction if `direction` is set in the column", function () {
-    cell = new Backgrid.HeaderCell({
+    var cell = new Backgrid.HeaderCell({
       column: {
         name: "id",
         cell: "integer",
@@ -175,24 +153,16 @@
 
     cell.render();
 
-<<<<<<< HEAD
-    $(cell.el).find("a").click();
-
-    expect(cell.collection.toJSON()).toEqual([{
-      title: "A Tale of Two Cities"
-    }]);
-=======
     expect(cell.el.tagName).toBe("TH");
-    expect(cell.$el.find("a").text()).toBe("id");
-    expect(cell.$el.find(".sort-caret").length).toBe(1);
-    expect(cell.$el.hasClass("descending")).toBe(true);
-  });
->>>>>>> 8203e6ca
+    expect($(cell.el).find("a").text()).toBe("id");
+    expect($(cell.el).find(".sort-caret").length).toBe(1);
+    expect($(cell.el).hasClass("descending")).toBe(true);
+  });
 
   it("triggers `backgrid:sort` with the column and direction set to 'ascending' if the column's direction is not set", function () {
     var column, direction;
     cell.collection.on("backgrid:sort", function (col, dir) { column = col; direction = dir; });
-    cell.$el.find("a").click();
+    $(cell.el).find("a")[0].dispatchEvent(SyntheticEvent("click", {bubbles: true}));
     expect(column).toBe(cell.column);
     expect(direction).toBe("ascending");
   });
@@ -201,7 +171,7 @@
     var column, direction;
     cell.collection.on("backgrid:sort", function (col, dir) { column = col; direction = dir; });
     cell.column.set("direction", "ascending");
-    cell.$el.find("a").click();
+    $(cell.el).find("a")[0].dispatchEvent(SyntheticEvent("click", {bubbles: true}));
     expect(column).toBe(cell.column);
     expect(direction).toBe("descending");
   });
@@ -210,19 +180,19 @@
     var column, direction;
     cell.collection.on("backgrid:sort", function (col, dir) { column = col; direction = dir; });
     cell.column.set("direction", "descending");
-    cell.$el.find("a").click();
+    $(cell.el).find("a")[0].dispatchEvent(SyntheticEvent("click", {bubbles: true}));
     expect(column).toBe(cell.column);
     expect(direction).toBeNull();
   });
 
   it("will set the column to the correct direction when `change:direction` is triggered from the column", function () {
     cell.column.set("direction", "ascending");
-    expect(cell.$el.hasClass("ascending")).toBe(true);
+    expect($(cell.el).hasClass("ascending")).toBe(true);
     cell.column.set("direction", "descending");
-    expect(cell.$el.hasClass("descending")).toBe(true);
+    expect($(cell.el).hasClass("descending")).toBe(true);
     cell.column.set("direction", null);
-    expect(cell.$el.hasClass("ascending")).toBe(false);
-    expect(cell.$el.hasClass("descending")).toBe(false);
+    expect($(cell.el).hasClass("ascending")).toBe(false);
+    expect($(cell.el).hasClass("descending")).toBe(false);
   });
 
   it("will remove its direction CSS class if `backgrid:sort` is triggered with a different column", function () {
@@ -231,24 +201,15 @@
       name: "name",
       cell: "string"
     }), "descending");
-    expect(cell.$el.hasClass("ascending")).toBe(false);
-    expect(cell.$el.hasClass("descending")).toBe(false);
-  });
-
-<<<<<<< HEAD
-    $(cell.el).find("a").click();
-
-    expect(cell.collection.toJSON()).toEqual([{
-      title: "The Catcher in the Rye"
-    }]);
-
-    $(cell.el).find("a").click();
-=======
+    expect($(cell.el).hasClass("ascending")).toBe(false);
+    expect($(cell.el).hasClass("descending")).toBe(false);
+  });
+
   it("with `sortType` set to `toggle`, triggers `backgrid:sort` with the column and direction set to 'ascending' if the column's direction is not set", function () {
     var column, direction;
     cell.column.set("sortType", "toggle");
     cell.collection.on("backgrid:sort", function (col, dir) { column = col; direction = dir; });
-    cell.$el.find("a").click();
+    $(cell.el).find("a")[0].dispatchEvent(SyntheticEvent("click", {bubbles: true}));
     expect(column).toBe(cell.column);
     expect(direction).toBe("ascending");
   });
@@ -258,18 +219,17 @@
     cell.column.set("sortType", "toggle");
     cell.column.set("direction", "ascending");
     cell.collection.on("backgrid:sort", function (col, dir) { column = col; direction = dir; });
-    cell.$el.find("a").click();
+    $(cell.el).find("a")[0].dispatchEvent(SyntheticEvent("click", {bubbles: true}));
     expect(column).toBe(cell.column);
     expect(direction).toBe("descending");
   });
->>>>>>> 8203e6ca
 
   it("with `sortType` set to `toggle`, triggers `backgrid:sort` with the column and direction set to 'ascending' if the column's direction is set to 'descending'", function () {
     var column, direction;
     cell.column.set("sortType", "toggle");
     cell.column.set("direction", "descending");
     cell.collection.on("backgrid:sort", function (col, dir) { column = col; direction = dir; });
-    cell.$el.find("a").click();
+    $(cell.el).find("a")[0].dispatchEvent(SyntheticEvent("click", {bubbles: true}));
     expect(column).toBe(cell.column);
     expect(direction).toBe("ascending");
   });
@@ -315,15 +275,9 @@
   });
 
   it("renders a row of header cells", function () {
-<<<<<<< HEAD
     expect($(row.el)[0].tagName).toBe("TR");
-    expect($(row.el)[0].innerHTML).toBe('<th><a>name<b class="sort-caret"></b></a></th>' +
-                                      '<th><a>year<b class="sort-caret"></b></a></th>');
-=======
-    expect(row.$el[0].tagName).toBe("TR");
-    expect(row.$el[0].innerHTML).toBe('<th class="editable sortable renderable name"><a>name<b class="sort-caret"></b></a></th>' +
-                                      '<th class="editable sortable renderable year"><a>year<b class="sort-caret"></b></a></th>');
->>>>>>> 8203e6ca
+    expect($(row.el)[0].innerHTML).toBe('<th class="editable sortable renderable name"><a>name<b class="sort-caret"></b></a></th>' +
+                                        '<th class="editable sortable renderable year"><a>year<b class="sort-caret"></b></a></th>');
   });
 
   it("resets the carets of the non-sorting columns", function () {
@@ -335,31 +289,17 @@
 
   it("inserts or removes a cell if a column is added or removed", function () {
     row.columns.add({name: "price", cell: "number"});
-<<<<<<< HEAD
     expect($(row.el).children().length).toBe(3);
-    expect($(row.el).children().last()[0].outerHTML).toBe('<th><a>price<b class="sort-caret"></b></a></th>');
+    expect($(row.el).children().last()[0].outerHTML).toBe('<th class="editable sortable renderable price"><a>price<b class="sort-caret"></b></a></th>');
 
     row.columns.add({name: "publisher", cell: "string", renderable: false});
     expect($(row.el).children().length).toBe(4);
     expect($(row.el).children().last().find("a").text()).toBe("publisher");
-    expect($(row.el).children().last().css("display")).toBe("none");
+    expect($(row.el).children().last().hasClass("renderable")).toBe(false);
 
     row.columns.remove(row.columns.first());
     expect($(row.el).children().length).toBe(3);
-    expect($(row.el).children().first()[0].outerHTML).toBe('<th><a>year<b class="sort-caret"></b></a></th>');
-=======
-    expect(row.$el.children().length).toBe(3);
-    expect(row.$el.children().last()[0].outerHTML).toBe('<th class="editable sortable renderable price"><a>price<b class="sort-caret"></b></a></th>');
-
-    row.columns.add({name: "publisher", cell: "string", renderable: false});
-    expect(row.$el.children().length).toBe(4);
-    expect(row.$el.children().last().find("a").text()).toBe("publisher");
-    expect(row.$el.children().last().hasClass("renderable")).toBe(false);
-
-    row.columns.remove(row.columns.first());
-    expect(row.$el.children().length).toBe(3);
-    expect(row.$el.children().first()[0].outerHTML).toBe('<th class="editable sortable renderable year"><a>year<b class="sort-caret"></b></a></th>');
->>>>>>> 8203e6ca
+    expect($(row.el).children().first()[0].outerHTML).toBe('<th class="editable sortable renderable year"><a>year<b class="sort-caret"></b></a></th>');
   });
 
 });
@@ -403,15 +343,9 @@
   });
 
   it("renders a header with a row of header cells", function () {
-<<<<<<< HEAD
     expect($(head.el)[0].tagName).toBe("THEAD");
-    expect($(head.el)[0].innerHTML).toBe('<tr><th><a>name<b class="sort-caret"></b></a></th>' +
-                                      '<th><a>year<b class="sort-caret"></b></a></th></tr>');
-=======
-    expect(head.$el[0].tagName).toBe("THEAD");
-    expect(head.$el[0].innerHTML).toBe('<tr><th class="editable sortable renderable name"><a>name<b class="sort-caret"></b></a></th>' +
-                                      '<th class="editable sortable renderable year"><a>year<b class="sort-caret"></b></a></th></tr>');
->>>>>>> 8203e6ca
+    expect($(head.el)[0].innerHTML).toBe('<tr><th class="editable sortable renderable name"><a>name<b class="sort-caret"></b></a></th>' +
+                                         '<th class="editable sortable renderable year"><a>year<b class="sort-caret"></b></a></th></tr>');
   });
 
 });