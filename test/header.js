/*
  backgrid
  http://github.com/wyuenho/backgrid

  Copyright (c) 2013 Jimmy Yuen Ho Wong and contributors
  Licensed under the MIT license.
*/
describe("A HeaderCell", function () {

  var col;
  var cell;
  beforeEach(function () {
    col = new Backbone.Collection([{id: 2}, {id: 1}, {id: 3}]);

    cell = new Backgrid.HeaderCell({
      column: {
        name: "id",
        cell: "integer"
      },
      collection: col
    });

    cell.render();
    document.body.appendChild(cell.el);
  });

  afterEach(function () {
    document.body.removeChild(cell.el);
  });

  it("renders a table header cell with the label text and an optional anchor with sort-caret", function () {
    expect(cell.el.tagName).toBe("TH");
    expect($(cell.el).find("a").text()).toBe("id");
    expect($(cell.el).find(".sort-caret").length).toBe(1);

    cell.column.set("sortable", false);
    cell.render();
    expect(cell.el.tagName).toBe("TH");
    expect($(cell.el).text()).toBe("id");
    expect($(cell.el).find(".sort-caret").length).toBe(0);
  });

  it("adds an editable, sortable and a renderable class to the cell if these column attributes are true", function () {
    var column = {
      name: "title",
      cell: "string"
    };

    var cell = new Backgrid.HeaderCell({
      column: column,
      collection: col
    });

    expect($(cell.el).hasClass("editable")).toBe(true);
    expect($(cell.el).hasClass("sortable")).toBe(true);
    expect($(cell.el).hasClass("renderable")).toBe(true);

    cell.column.set("editable", false);
    expect($(cell.el).hasClass("editable")).toBe(false);

    cell.column.set("sortable", false);
    expect($(cell.el).hasClass("sortable")).toBe(false);

    cell.column.set("renderable", false);
    expect($(cell.el).hasClass("renderable")).toBe(false);

    var TrueCol = Backgrid.Column.extend({
      mySortable: function () { return true; },
      myRenderable: function () { return true; },
      myEditable: function () { return true; }
    });

    var FalseCol = Backgrid.Column.extend({
      mySortable: function () { return false; },
      myRenderable: function () { return false; },
      myEditable: function () { return false; }
    });

    column = new TrueCol({
      name: "title",
      cell: "string",
      sortable: "mySortable",
      renderable: "myRenderable",
      editable: "myEditable"
    });

    cell = new Backgrid.HeaderCell({
      column: column,
      collection: col
    });

    expect($(cell.el).hasClass("editable")).toBe(true);
    expect($(cell.el).hasClass("sortable")).toBe(true);
    expect($(cell.el).hasClass("renderable")).toBe(true);

    column = new FalseCol({
      name: "title",
      cell: "string",
      sortable: "mySortable",
      renderable: "myRenderable",
      editable: "myEditable"
    });

    cell = new Backgrid.HeaderCell({
      column: column,
      collection: col
    });

    expect($(cell.el).hasClass("editable")).toBe(false);
    expect($(cell.el).hasClass("sortable")).toBe(false);
    expect($(cell.el).hasClass("renderable")).toBe(false);

    column = new Backgrid.Column({
      name: "title",
      cell: "string",
      sortable: function () { return true; },
      editable: function () { return true; },
      renderable: function () { return true; }
    });

    cell = new Backgrid.HeaderCell({
      column: column,
      collection: col
    });

    expect($(cell.el).hasClass("editable")).toBe(true);
    expect($(cell.el).hasClass("sortable")).toBe(true);
    expect($(cell.el).hasClass("renderable")).toBe(true);
  });

  it("will rerender with the column name and/or label changes", function () {
    expect($(cell.el).find("a").text(), "id");
    expect($(cell.el).hasClass("id"), true);

    cell.column.set("name", "name");
    expect($(cell.el).find("name"), true);
    expect($(cell.el).hasClass("name"), true);

    cell.column.set("label", "Name");
    expect($(cell.el).find("a").text(), "Name");
    expect($(cell.el).hasClass("Name"), true);
  });

  it("will put a class indicating the sorting direction if `direction` is set in the column", function () {
    var cell = new Backgrid.HeaderCell({
      column: {
        name: "id",
        cell: "integer",
        direction: "descending"
      },
      collection: col
    });

    cell.render();

    expect(cell.el.tagName).toBe("TH");
    expect($(cell.el).find("a").text()).toBe("id");
    expect($(cell.el).find(".sort-caret").length).toBe(1);
    expect($(cell.el).hasClass("descending")).toBe(true);
  });

  it("triggers `backgrid:sort` with the column and direction set to 'ascending' if the column's direction is not set", function () {
    var column, direction;
    cell.collection.on("backgrid:sort", function (col, dir) { column = col; direction = dir; });
    $(cell.el).find("a")[0].dispatchEvent(SyntheticEvent("click", {bubbles: true}));
    expect(column).toBe(cell.column);
    expect(direction).toBe("ascending");
  });

  it("triggers `backgrid:sort` with the column and direction set to 'descending' if the column's direction is set to 'ascending'", function () {
    var column, direction;
    cell.collection.on("backgrid:sort", function (col, dir) { column = col; direction = dir; });
    cell.column.set("direction", "ascending");
    $(cell.el).find("a")[0].dispatchEvent(SyntheticEvent("click", {bubbles: true}));
    expect(column).toBe(cell.column);
    expect(direction).toBe("descending");
  });

  it("triggers `backgrid:sort` with the column and direction set to `null` if the column's direction is set to 'descending'", function () {
    var column, direction;
    cell.collection.on("backgrid:sort", function (col, dir) { column = col; direction = dir; });
    cell.column.set("direction", "descending");
    $(cell.el).find("a")[0].dispatchEvent(SyntheticEvent("click", {bubbles: true}));
    expect(column).toBe(cell.column);
    expect(direction).toBeNull();
  });

  it("will set the column to the correct direction when `change:direction` is triggered from the column", function () {
    cell.column.set("direction", "ascending");
    expect($(cell.el).hasClass("ascending")).toBe(true);
    cell.column.set("direction", "descending");
    expect($(cell.el).hasClass("descending")).toBe(true);
    cell.column.set("direction", null);
    expect($(cell.el).hasClass("ascending")).toBe(false);
    expect($(cell.el).hasClass("descending")).toBe(false);
  });

  it("will remove its direction CSS class if `sort` is triggered from the collection or pageableCollection#fullCollection", function () {
    cell.column.set("direction", "ascending");
    cell.collection.comparator = "id";
    cell.collection.sort();
<<<<<<< HEAD
    expect($(cell.el).hasClass("ascending")).toBe(false);
    expect($(cell.el).hasClass("descending")).toBe(false);
=======
    expect(cell.$el.hasClass("ascending")).toBe(false);
    expect(cell.$el.hasClass("descending")).toBe(false);

    col = new Backbone.PageableCollection(col.toJSON(), {
      mode: "client"
    });
    col.setSorting("id", 1);
    cell = new Backgrid.HeaderCell({
      column: {
        name: "id",
        cell: "integer"
      },
      collection: col
    });

    cell.column.set("direction", "ascending");
    cell.collection.fullCollection.comparator = "id";
    cell.collection.fullCollection.sort();
    expect(cell.$el.hasClass("ascending")).toBe(false);
    expect(cell.$el.hasClass("descending")).toBe(false);
>>>>>>> 7125d765
  });

  it("with `sortType` set to `toggle`, triggers `backgrid:sort` with the column and direction set to 'ascending' if the column's direction is not set", function () {
    var column, direction;
    cell.column.set("sortType", "toggle");
    cell.collection.on("backgrid:sort", function (col, dir) { column = col; direction = dir; });
    $(cell.el).find("a")[0].dispatchEvent(SyntheticEvent("click", {bubbles: true}));
    expect(column).toBe(cell.column);
    expect(direction).toBe("ascending");
  });

  it("with `sortType` set to `toggle`, triggers `backgrid:sort` with the column and direction set to 'descending' if the column's direction is set to 'ascending'", function () {
    var column, direction;
    cell.column.set("sortType", "toggle");
    cell.column.set("direction", "ascending");
    cell.collection.on("backgrid:sort", function (col, dir) { column = col; direction = dir; });
    $(cell.el).find("a")[0].dispatchEvent(SyntheticEvent("click", {bubbles: true}));
    expect(column).toBe(cell.column);
    expect(direction).toBe("descending");
  });

  it("with `sortType` set to `toggle`, triggers `backgrid:sort` with the column and direction set to 'ascending' if the column's direction is set to 'descending'", function () {
    var column, direction;
    cell.column.set("sortType", "toggle");
    cell.column.set("direction", "descending");
    cell.collection.on("backgrid:sort", function (col, dir) { column = col; direction = dir; });
    $(cell.el).find("a")[0].dispatchEvent(SyntheticEvent("click", {bubbles: true}));
    expect(column).toBe(cell.column);
    expect(direction).toBe("ascending");
  });

});

describe("A HeaderRow", function () {

  var Book = Backbone.Model.extend({});

  var Books = Backbone.Collection.extend({
    model: Book
  });

  var books;
  var row;

  beforeEach(function () {

    books = new Books([{
      title: "Alice's Adventures in Wonderland",
      year: 1865
    }, {
      title: "A Tale of Two Cities",
      year: 1859
    }, {
      title: "The Catcher in the Rye",
      year: 1951
    }]);

    row = new Backgrid.HeaderRow({
      columns: [{
        name: "name",
        cell: "string"
      }, {
        name: "year",
        cell: "integer"
      }],
      collection: books
    });

    row.render();
  });

  it("renders a row of header cells", function () {
    expect($(row.el)[0].tagName).toBe("TR");
    expect($(row.el)[0].innerHTML).toBe('<th class="editable sortable renderable name"><a>name<b class="sort-caret"></b></a></th>' +
                                        '<th class="editable sortable renderable year"><a>year<b class="sort-caret"></b></a></th>');
  });

  it("resets the carets of the non-sorting columns", function () {
    $(row.el).find("a").eq(0).click(); // ascending
    $(row.el).find("a").eq(1).click(); // ascending, resets the previous
    expect($(row.el).find("a").eq(0).hasClass("ascending")).toBe(false);
    expect($(row.el).find("a").eq(1).hasClass("ascending")).toBe(false);
  });

  it("inserts or removes a cell if a column is added or removed", function () {
    row.columns.add({name: "price", cell: "number"});
    expect($(row.el).children().length).toBe(3);
    expect($(row.el).children().last()[0].outerHTML).toBe('<th class="editable sortable renderable price"><a>price<b class="sort-caret"></b></a></th>');

    row.columns.add({name: "publisher", cell: "string", renderable: false});
    expect($(row.el).children().length).toBe(4);
    expect($(row.el).children().last().find("a").text()).toBe("publisher");
    expect($(row.el).children().last().hasClass("renderable")).toBe(false);

    row.columns.remove(row.columns.first());
    expect($(row.el).children().length).toBe(3);
    expect($(row.el).children().first()[0].outerHTML).toBe('<th class="editable sortable renderable year"><a>year<b class="sort-caret"></b></a></th>');
  });

});

describe("A Header", function () {

  var Book = Backbone.Model.extend({});

  var Books = Backbone.Collection.extend({
    model: Book
  });

  var books;
  var head;

  beforeEach(function () {

    books = new Books([{
      title: "Alice's Adventures in Wonderland",
      year: 1865
    }, {
      title: "A Tale of Two Cities",
      year: 1859
    }, {
      title: "The Catcher in the Rye",
      year: 1951
    }]);

    head = new Backgrid.Header({
      columns: [{
        name: "name",
        cell: "string"
      }, {
        name: "year",
        cell: "integer"
      }],
      collection: books
    });

    head.render();
  });

  it("renders a header with a row of header cells", function () {
    expect($(head.el)[0].tagName).toBe("THEAD");
    expect($(head.el)[0].innerHTML).toBe('<tr><th class="editable sortable renderable name"><a>name<b class="sort-caret"></b></a></th>' +
                                         '<th class="editable sortable renderable year"><a>year<b class="sort-caret"></b></a></th></tr>');
  });

});<|MERGE_RESOLUTION|>--- conflicted
+++ resolved
@@ -199,12 +199,8 @@
     cell.column.set("direction", "ascending");
     cell.collection.comparator = "id";
     cell.collection.sort();
-<<<<<<< HEAD
     expect($(cell.el).hasClass("ascending")).toBe(false);
     expect($(cell.el).hasClass("descending")).toBe(false);
-=======
-    expect(cell.$el.hasClass("ascending")).toBe(false);
-    expect(cell.$el.hasClass("descending")).toBe(false);
 
     col = new Backbone.PageableCollection(col.toJSON(), {
       mode: "client"
@@ -221,9 +217,8 @@
     cell.column.set("direction", "ascending");
     cell.collection.fullCollection.comparator = "id";
     cell.collection.fullCollection.sort();
-    expect(cell.$el.hasClass("ascending")).toBe(false);
-    expect(cell.$el.hasClass("descending")).toBe(false);
->>>>>>> 7125d765
+    expect($(cell.el).hasClass("ascending")).toBe(false);
+    expect($(cell.el).hasClass("descending")).toBe(false);
   });
 
   it("with `sortType` set to `toggle`, triggers `backgrid:sort` with the column and direction set to 'ascending' if the column's direction is not set", function () {
