/*
  backgrid
  http://github.com/wyuenho/backgrid

  Copyright (c) 2013 Jimmy Yuen Ho Wong and contributors
  Licensed under the MIT @license.
*/
describe("A Extension.Select2CellEditor", function () {

  var optionValues;
  var optionGroupValues;

  beforeEach(function () {
    optionValues = [
      ["Boy", 1],
      ["Girl", 2]
    ];

    optionGroupValues = [{
      "name": "\" ><script></script>Fruit",
      "values": [
        ["Apple<script></script>", "\" ><script></script>a"],
        ["Banana", "b"],
        ["Cantaloupe", "c"]
      ]
    }, {
      "name": "Cereal",
      "values": [
        ["Wheat", "w"],
        ["Rice", "r"],
        ["Maize", "m"]
      ]
    }];
  });

  it("renders a select box using a list if nvps", function () {

    // single selection
    var editor = new Backgrid.Extension.Select2CellEditor({
      formatter: new Backgrid.SelectFormatter(),
      column: {
        name: "gender",
        cell: "select2"
      },
      model: new Backbone.Model({
        gender: 2
      })
    });

    editor.setOptionValues(optionValues);
    editor.render();
    expect(editor.el.tagName).toBe("SELECT");
    var $options = $(editor.el).children();
    expect($options.length).toBe(2);
    expect($options.eq(0).val()).toBe("1");
    expect($options.eq(0).prop("selected")).toBe(false);
    expect($options.eq(0).text()).toBe("Boy");
    expect($options.eq(1).val()).toBe("2");
    expect($options.eq(1).prop("selected")).toBe(true);
    expect($options.eq(1).text()).toBe("Girl");

    // multiple selection
    var editor = new Backgrid.Extension.Select2CellEditor({
      formatter: new Backgrid.SelectFormatter(),
      column: {
        name: "gender",
        cell: "select2"
      },
      model: new Backbone.Model({
        gender: [1, 2]
      })
    });

    editor.setMultiple(true);
    editor.setOptionValues(optionValues);
    editor.render();
    expect(editor.el.tagName).toBe("SELECT");
    expect(editor.el.multiple).toBe(true);
    var $options = editor.$el.children();
    expect($options.length).toBe(2);
    expect($options.eq(0).val()).toBe("1");
    expect($options.eq(0).prop("selected")).toBe(true);
    expect($options.eq(0).text()).toBe("Boy");
    expect($options.eq(1).val()).toBe("2");
    expect($options.eq(1).prop("selected")).toBe(true);
    expect($options.eq(1).text()).toBe("Girl");
  });

  it("renders a select box using a parameter-less function that returns a list if nvps", function () {

    // single selection
    var editor = new Backgrid.Extension.Select2CellEditor({
      formatter: new Backgrid.SelectFormatter(),
      column: {
        name: "gender",
        cell: "select2"
      },
      model: new Backbone.Model({
        gender: 2
      })
    });

    editor.setOptionValues(function () {
      return optionValues;
    });
    editor.render();
    expect(editor.el.tagName).toBe("SELECT");
    var $options = $(editor.el).children();
    expect($options.length).toBe(2);
    expect($options.eq(0).val()).toBe("1");
    expect($options.eq(0).prop("selected")).toBe(false);
    expect($options.eq(0).text()).toBe("Boy");
    expect($options.eq(1).val()).toBe("2");
    expect($options.eq(1).prop("selected")).toBe(true);
    expect($options.eq(1).text()).toBe("Girl");

    // multiple selection
    var editor = new Backgrid.Extension.Select2CellEditor({
      formatter: new Backgrid.SelectFormatter(),
      column: {
        name: "gender",
        cell: "select2"
      },
      model: new Backbone.Model({
        gender: [1, 2]
      })
    });

    editor.setMultiple(true);
    editor.setOptionValues(function () {
      return optionValues;
    });
    editor.render();
    expect(editor.el.tagName).toBe("SELECT");
    expect(editor.el.multiple).toBe(true);
    var $options = editor.$el.children();
    expect($options.length).toBe(2);
    expect($options.eq(0).val()).toBe("1");
    expect($options.eq(0).prop("selected")).toBe(true);
    expect($options.eq(0).text()).toBe("Boy");
    expect($options.eq(1).val()).toBe("2");
    expect($options.eq(1).prop("selected")).toBe(true);
    expect($options.eq(1).text()).toBe("Girl");
  });

  it("renders a select box using a list of object literals denoting option groups", function () {

    // single selection
    var editor = new Backgrid.Extension.Select2CellEditor({
      formatter: new Backgrid.SelectFormatter(),
      column: {
        name: "food",
        cell: "select2"
      },
      model: new Backbone.Model({
        food: "b"
      })
    });

    editor.setOptionValues(optionGroupValues);
    editor.render();
    var $optionGroups = $(editor.el).children();
    expect($optionGroups.length).toBe(2);

    var $group1 = $optionGroups.eq(0);
    var $group2 = $optionGroups.eq(1);

    expect($group1.attr("label")).toBe("\" ><script></script>Fruit");
    expect($group2.attr("label")).toBe("Cereal");

    var $group1Options = $group1.children();
    expect($group1Options.eq(0).val()).toBe("\" ><script></script>a");
    expect($group1Options.eq(0).prop("selected")).toBe(false);
    expect($group1Options.eq(0).html()).toBe("Apple&lt;script&gt;&lt;/script&gt;");
    expect($group1Options.eq(1).val()).toBe("b");
    expect($group1Options.eq(1).prop("selected")).toBe(true);
    expect($group1Options.eq(1).text()).toBe("Banana");
    expect($group1Options.eq(2).val()).toBe("c");
    expect($group1Options.eq(2).prop("selected")).toBe(false);
    expect($group1Options.eq(2).text()).toBe("Cantaloupe");

    var $group2Options = $group2.children();
    expect($group2Options.eq(0).val()).toBe("w");
    expect($group2Options.eq(0).prop("selected")).toBe(false);
    expect($group2Options.eq(0).text()).toBe("Wheat");
    expect($group2Options.eq(1).val()).toBe("r");
    expect($group2Options.eq(1).prop("selected")).toBe(false);
    expect($group2Options.eq(1).text()).toBe("Rice");
    expect($group2Options.eq(2).val()).toBe("m");
    expect($group2Options.eq(2).prop("selected")).toBe(false);
    expect($group2Options.eq(2).text()).toBe("Maize");

    // multiple selection
    var editor = new Backgrid.Extension.Select2CellEditor({
      formatter: new Backgrid.SelectFormatter(),
      column: {
        name: "food",
        cell: "select2"
      },
      model: new Backbone.Model({
        food: ["b", "c"]
      })
    });

    editor.setMultiple(true);
    editor.setOptionValues(optionGroupValues);
    editor.render();
    var $optionGroups = editor.$el.children();
    expect($optionGroups.length).toBe(2);

    var $group1 = $optionGroups.eq(0);
    var $group2 = $optionGroups.eq(1);

    expect($group1.attr("label")).toBe("\" ><script></script>Fruit");
    expect($group2.attr("label")).toBe("Cereal");

    var $group1Options = $group1.children();
    expect($group1Options.eq(0).val()).toBe("\" ><script></script>a");
    expect($group1Options.eq(0).prop("selected")).toBe(false);
    expect($group1Options.eq(0).html()).toBe("Apple&lt;script&gt;&lt;/script&gt;");
    expect($group1Options.eq(1).val()).toBe("b");
    expect($group1Options.eq(1).prop("selected")).toBe(true);
    expect($group1Options.eq(1).text()).toBe("Banana");
    expect($group1Options.eq(2).val()).toBe("c");
    expect($group1Options.eq(2).prop("selected")).toBe(true);
    expect($group1Options.eq(2).text()).toBe("Cantaloupe");

    var $group2Options = $group2.children();
    expect($group2Options.eq(0).val()).toBe("w");
    expect($group2Options.eq(0).prop("selected")).toBe(false);
    expect($group2Options.eq(0).text()).toBe("Wheat");
    expect($group2Options.eq(1).val()).toBe("r");
    expect($group2Options.eq(1).prop("selected")).toBe(false);
    expect($group2Options.eq(1).text()).toBe("Rice");
    expect($group2Options.eq(2).val()).toBe("m");
    expect($group2Options.eq(2).prop("selected")).toBe(false);
    expect($group2Options.eq(2).text()).toBe("Maize");
  });

  it("renders a select box using a parameter-less function that returns a list of object literals denoting option groups", function () {

    // single selection
    var editor = new Backgrid.Extension.Select2CellEditor({
      formatter: new Backgrid.SelectFormatter(),
      column: {
        name: "food",
        cell: "select2"
      },
      model: new Backbone.Model({
        food: "b"
      })
    });

    editor.setOptionValues(function () {
      return optionGroupValues;
    });
    editor.render();
    var $optionGroups = $(editor.el).children();
    expect($optionGroups.length).toBe(2);

    var $group1 = $optionGroups.eq(0);
    var $group2 = $optionGroups.eq(1);

    expect($group1.attr("label")).toBe("\" ><script></script>Fruit");
    expect($group2.attr("label")).toBe("Cereal");

    var $group1Options = $group1.children();
    expect($group1Options.eq(0).val()).toBe("\" ><script></script>a");
    expect($group1Options.eq(0).prop("selected")).toBe(false);
    expect($group1Options.eq(0).html()).toBe("Apple&lt;script&gt;&lt;/script&gt;");
    expect($group1Options.eq(1).val()).toBe("b");
    expect($group1Options.eq(1).prop("selected")).toBe(true);
    expect($group1Options.eq(1).text()).toBe("Banana");
    expect($group1Options.eq(2).val()).toBe("c");
    expect($group1Options.eq(2).prop("selected")).toBe(false);
    expect($group1Options.eq(2).text()).toBe("Cantaloupe");

    var $group2Options = $group2.children();
    expect($group2Options.eq(0).val()).toBe("w");
    expect($group2Options.eq(0).prop("selected")).toBe(false);
    expect($group2Options.eq(0).text()).toBe("Wheat");
    expect($group2Options.eq(1).val()).toBe("r");
    expect($group2Options.eq(1).prop("selected")).toBe(false);
    expect($group2Options.eq(1).text()).toBe("Rice");
    expect($group2Options.eq(2).val()).toBe("m");
    expect($group2Options.eq(2).prop("selected")).toBe(false);
    expect($group2Options.eq(2).text()).toBe("Maize");

    // multiple selection
    var editor = new Backgrid.Extension.Select2CellEditor({
      formatter: new Backgrid.SelectFormatter(),
      column: {
        name: "food",
        cell: "select2"
      },
      model: new Backbone.Model({
        food: ["b", "c"]
      })
    });

    editor.setMultiple(true);
    editor.setOptionValues(function () {
      return optionGroupValues;
    });
    editor.render();
    var $optionGroups = editor.$el.children();
    expect($optionGroups.length).toBe(2);

    var $group1 = $optionGroups.eq(0);
    var $group2 = $optionGroups.eq(1);

    expect($group1.attr("label")).toBe("\" ><script></script>Fruit");
    expect($group2.attr("label")).toBe("Cereal");

    var $group1Options = $group1.children();
    expect($group1Options.eq(0).val()).toBe("\" ><script></script>a");
    expect($group1Options.eq(0).prop("selected")).toBe(false);
    expect($group1Options.eq(0).html()).toBe("Apple&lt;script&gt;&lt;/script&gt;");
    expect($group1Options.eq(1).val()).toBe("b");
    expect($group1Options.eq(1).prop("selected")).toBe(true);
    expect($group1Options.eq(1).text()).toBe("Banana");
    expect($group1Options.eq(2).val()).toBe("c");
    expect($group1Options.eq(2).prop("selected")).toBe(true);
    expect($group1Options.eq(2).text()).toBe("Cantaloupe");

    var $group2Options = $group2.children();
    expect($group2Options.eq(0).val()).toBe("w");
    expect($group2Options.eq(0).prop("selected")).toBe(false);
    expect($group2Options.eq(0).text()).toBe("Wheat");
    expect($group2Options.eq(1).val()).toBe("r");
    expect($group2Options.eq(1).prop("selected")).toBe(false);
    expect($group2Options.eq(1).text()).toBe("Rice");
    expect($group2Options.eq(2).val()).toBe("m");
    expect($group2Options.eq(2).prop("selected")).toBe(false);
    expect($group2Options.eq(2).text()).toBe("Maize");
  });

  it("saves the value to the model on change", function () {

    // single selection
    var editor = new Backgrid.Extension.Select2CellEditor({
      formatter: new Backgrid.SelectFormatter(),
      column: {
        name: "gender",
        cell: "select2"
      },
      model: new Backbone.Model({
        gender: 2
      })
    });

    editor.setOptionValues(optionValues);
    editor.render();

    spyOn(editor.formatter, "toRaw").andCallThrough();
    spyOn(editor, "trigger").andCallThrough();

    var backgridEditedTriggerCount = 0;
    var backgridEditedTriggerArgs;
    editor.model.on("backgrid:edited", function () {
      backgridEditedTriggerCount++;
      backgridEditedTriggerArgs = [].slice.call(arguments);
    });

    editor.$el.val(1).change();
    expect(editor.formatter.toRaw).toHaveBeenCalledWith("1");
    expect(editor.formatter.toRaw.calls.length).toBe(1);
    expect(editor.model.get(editor.column.get("name"))).toBe("1");

    expect(backgridEditedTriggerCount).toBe(1);
    expect(backgridEditedTriggerArgs[0]).toEqual(editor.model);
    expect(backgridEditedTriggerArgs[1]).toEqual(editor.column);
    expect(backgridEditedTriggerArgs[2].passThru()).toBe(true);

    // multiple selection
    var editor = new Backgrid.Extension.Select2CellEditor({
      formatter: new Backgrid.SelectFormatter(),
      column: {
        name: "gender",
        cell: "select2"
      },
      model: new Backbone.Model({
        gender: [1, 2]
      })
    });

    editor.setMultiple(true);
    editor.setOptionValues(optionValues);
    editor.render();

    spyOn(editor.formatter, "toRaw").andCallThrough();
    spyOn(editor, "trigger").andCallThrough();

    var backgridEditedTriggerCount = 0;
    var backgridEditedTriggerArgs;
    editor.model.on("backgrid:edited", function () {
      backgridEditedTriggerCount++;
      backgridEditedTriggerArgs = [].slice.call(arguments);
    });

    editor.$el.val([1, 2]).change();
    expect(editor.formatter.toRaw).toHaveBeenCalledWith(["1", "2"]);
    expect(editor.formatter.toRaw.calls.length).toBe(1);
    expect(editor.model.get(editor.column.get("name"))).toEqual(["1", "2"]);

    expect(backgridEditedTriggerCount).toBe(1);
    expect(backgridEditedTriggerArgs[0]).toEqual(editor.model);
    expect(backgridEditedTriggerArgs[1]).toEqual(editor.column);
    expect(backgridEditedTriggerArgs[2].passThru()).toBe(true);

    backgridEditedTriggerCount = 0;
    editor.$el.val(null).change();
    expect(editor.formatter.toRaw).toHaveBeenCalledWith(null);
    expect(editor.formatter.toRaw.calls.length).toBe(2);
    expect(editor.model.get(editor.column.get("name"))).toBe(null);

    expect(backgridEditedTriggerCount).toBe(1);
    expect(backgridEditedTriggerArgs[0]).toEqual(editor.model);
    expect(backgridEditedTriggerArgs[1]).toEqual(editor.column);
    expect(backgridEditedTriggerArgs[2].passThru()).toBe(true);
  });

  it("saves the value to the model on change", function () {

    // single selection
    var editor = new Backgrid.Extension.Select2CellEditor({
      formatter: new Backgrid.SelectFormatter(),
      column: {
        name: "gender",
        cell: "select2"
      },
      model: new Backbone.Model({
        gender: 2
      })
    });

    editor.setOptionValues(optionValues);
    editor.render();

    spyOn(editor.formatter, "toRaw").andCallThrough();
    spyOn(editor, "trigger").andCallThrough();

    var backgridEditedTriggerCount = 0;
    var backgridEditedTriggerArgs;
    editor.model.on("backgrid:edited", function () {
      backgridEditedTriggerCount++;
      backgridEditedTriggerArgs = [].slice.call(arguments);
    });

    $(editor.el).select2("val", 1).change();
    expect(editor.formatter.toRaw).toHaveBeenCalledWith("1");
    expect(editor.formatter.toRaw.calls.length).toBe(1);
    expect(editor.model.get(editor.column.get("name"))).toBe("1");

    expect(backgridEditedTriggerCount).toBe(1);
    expect(backgridEditedTriggerArgs[0]).toEqual(editor.model);
    expect(backgridEditedTriggerArgs[1]).toEqual(editor.column);
    expect(backgridEditedTriggerArgs[2].passThru()).toBe(true);

    // multiple selection
    var editor = new Backgrid.Extension.Select2CellEditor({
      formatter: new Backgrid.SelectFormatter(),
      column: {
        name: "gender",
        cell: "select2"
      },
      model: new Backbone.Model({
        gender: [1, 2]
      })
    });

    editor.setMultiple(true);
    editor.setOptionValues(optionValues);
    editor.render();

    spyOn(editor.formatter, "toRaw").andCallThrough();
    spyOn(editor, "trigger").andCallThrough();

    var backgridEditedTriggerCount = 0;
    var backgridEditedTriggerArgs;
    editor.model.on("backgrid:edited", function () {
      backgridEditedTriggerCount++;
      backgridEditedTriggerArgs = [].slice.call(arguments);
    });

    editor.$el.select2("val", [1, 2]).change();
    expect(editor.formatter.toRaw).toHaveBeenCalledWith(["1", "2"]);
    expect(editor.formatter.toRaw.calls.length).toBe(1);
    expect(editor.model.get(editor.column.get("name"))).toEqual(["1", "2"]);

    expect(backgridEditedTriggerCount).toBe(1);
    expect(backgridEditedTriggerArgs[0]).toEqual(editor.model);
    expect(backgridEditedTriggerArgs[1]).toEqual(editor.column);
    expect(backgridEditedTriggerArgs[2].passThru()).toBe(true);

    backgridEditedTriggerCount = 0;
    editor.$el.select2("val", null).change();
    expect(editor.formatter.toRaw).toHaveBeenCalledWith(null);
    expect(editor.formatter.toRaw.calls.length).toBe(2);
    expect(editor.model.get(editor.column.get("name"))).toBe(null);

    expect(backgridEditedTriggerCount).toBe(1);
    expect(backgridEditedTriggerArgs[0]).toEqual(editor.model);
    expect(backgridEditedTriggerArgs[1]).toEqual(editor.column);
    expect(backgridEditedTriggerArgs[2].passThru()).toBe(true);
  });

});

describe("A Select2Cell", function () {

  var optionValues;
  var optionGroupValues;

  beforeEach(function () {
    optionValues = [
      ["Boy", 1],
      ["Girl", 2]
    ];

    optionGroupValues = [{
      "name": "Fruit",
      "values": [
        ["Apple", "a"],
        ["Banana", "b"],
        ["Cantaloupe", "c"]
      ]
    }, {
      "name": "Cereal",
      "values": [
        ["Wheat", "w"],
        ["Rice", "r"],
        ["Maize", "m"]
      ]
    }];
  });

  it("throws TypeError is optionValues is undefined", function () {

    expect(function () {
      new Backgrid.Extension.Select2Cell({
        column: {
          name: "gender",
          cell: "select2"
        },
        model: new Backbone.Model({
          gender: "m"
        })
      });
    }).toThrow(new TypeError("'optionValues' is required"));

  });

  it("applies a select2-cell class to the cell", function () {
    var cell = new (Backgrid.Extension.Select2Cell.extend({
      optionValues: optionValues
    }))({
      column: {
        name: "gender",
        cell: "select2"
      },
      model: new Backbone.Model({
        gender: "m"
      })
    });

    cell.render();

    expect($(cell.el).hasClass("select2-cell")).toBe(true);
  });

  it("renders the label of the selected option in display mode", function () {

    // single selection
    var cell = new (Backgrid.Extension.Select2Cell.extend({
      optionValues: optionValues
    }))({
      column: {
        name: "gender",
        cell: "select2"
      },
      model: new Backbone.Model({
        gender: 2
      })
    });

    cell.render();
    expect($(cell.el).text()).toBe("Girl");

    var cell = new (Backgrid.Extension.Select2Cell.extend({
      optionValues: optionGroupValues
    }))({
      column: {
        name: "food",
        cell: "select2"
      },
      model: new Backbone.Model({
        food: "b"
      })
    });

    cell.render();
<<<<<<< HEAD
    expect($(cell.el).text()).toBe("Banana");
=======
    expect(cell.$el.text()).toBe("Banana");

    // multiple selection
    var cell = new (Backgrid.Extension.Select2Cell.extend({
      optionValues: optionValues
    }))({
      column: {
        name: "gender",
        cell: "select2"
      },
      model: new Backbone.Model({
        gender: [1, 2]
      })
    });

    cell.render();
    expect(cell.$el.text()).toBe("Boy, Girl");

    var cell = new (Backgrid.Extension.Select2Cell.extend({
      optionValues: optionGroupValues
    }))({
      column: {
        name: "food",
        cell: "select2"
      },
      model: new Backbone.Model({
        food: ["a", "b"]
      })
    });

    cell.render();
    expect(cell.$el.text()).toBe("Apple, Banana");
>>>>>>> 7cc8084f
  });

  it("throws TypeError when rendering a malformed option value list", function () {
    expect(function () {
      var cell = new (Backgrid.Extension.Select2Cell.extend({
        optionValues: []
      }))({
        column: {
          name: "gender",
          cell: "select2"
        },
        model: new Backbone.Model({
          gender: 2
        })
      });

      cell.render();

    }).toThrow(new TypeError("'optionValues' must be of type {Array.<Array>|Array.<{name: string, values: Array.<Array>}>}"));
  });

  it("renders a select2 box during edit mode", function () {
    var cell = new (Backgrid.Extension.Select2Cell.extend({
      select2Options: {
        width: "resolve"
      },
      optionValues: optionValues
    }))({
      column: {
        name: "gender",
        cell: "select2"
      },
      model: new Backbone.Model({
        gender: "m"
      })
    });

    cell.render();

    $(cell.el).click();
    expect($(cell.el).find(".select2-container").length).toBe(1);
    expect(cell.currentEditor.select2Options).toEqual({containerCssClass: "select2-container", width: "resolve"});
  });

});<|MERGE_RESOLUTION|>--- conflicted
+++ resolved
@@ -600,10 +600,7 @@
     });
 
     cell.render();
-<<<<<<< HEAD
     expect($(cell.el).text()).toBe("Banana");
-=======
-    expect(cell.$el.text()).toBe("Banana");
 
     // multiple selection
     var cell = new (Backgrid.Extension.Select2Cell.extend({
@@ -619,7 +616,7 @@
     });
 
     cell.render();
-    expect(cell.$el.text()).toBe("Boy, Girl");
+    expect($(cell.el).text()).toBe("Boy, Girl");
 
     var cell = new (Backgrid.Extension.Select2Cell.extend({
       optionValues: optionGroupValues
@@ -634,8 +631,7 @@
     });
 
     cell.render();
-    expect(cell.$el.text()).toBe("Apple, Banana");
->>>>>>> 7cc8084f
+    expect($(cell.el).text()).toBe("Apple, Banana");
   });
 
   it("throws TypeError when rendering a malformed option value list", function () {
