<!doctype html>
<html>
  <head>
    <title>Redirecting to Backgrid API Doc in 1 second</title>
    <meta http-equiv="refresh" content="0;URL='http://wyuenho.github.com/backgrid/api/'" />
  </head>
<<<<<<< HEAD
  <body>
    <div id="main">
      <header>
        <div class="navbar navbar-fixed-top">
          <div class="navbar-inner">
            <div class="container">
              <a href="."
                 class="brand" title="A powerful widget set for building data grids with Backbone.js">Backgrid.js</a>
              <a class="btn btn-navbar" data-toggle="collapse" data-target=".nav-collapse">
                <span class="icon-bar"></span>
                <span class="icon-bar"></span>
                <span class="icon-bar"></span>
              </a>
              <div class="nav-collapse collapse">
                <ul class="nav nav-pills">
                  <li class="dropdown">
                    <a class="dropdown-toggle" data-toggle="dropdown" data-target="#" href="#">
                      Introduction
                      <b class="caret"></b>
                    </a>
                    <ul class="dropdown-menu">
                      <li><a href="#features">Features</a></li>
                      <li><a href="#getting-started">Getting Started</a></li>
                      <li><a href="#examples">Examples</a></li>
                    </ul>
                  </li>
                  <li class="dropdown">
                    <a class="dropdown-toggle" data-toggle="dropdown" data-target="#" href="#">
                      API Reference
                      <b class="caret"></b>
                    </a>
                    <ul class="dropdown-menu">
                      <li><a href="#api-grid">Grid</a></li>
                      <li><a href="#api-column">Column</a></li>
                      <li><a href="#api-cell">Cell</a></li>
                      <li><a href="#api-formatter">Formatter</a></li>
                      <li><a href="#api-header">Header</a></li>
                      <li><a href="#api-row">Row</a></li>
                      <li><a href="#api-body">Body</a></li>
                      <li><a href="#api-footer">Footer</a></li>
                      <li class="divider"></li>
                      <li><a href="#extensions"><strong class="muted">Extensions</strong></a></li>
                      <li class="divider"></li>
                      <li><a href="#api-select-all">SelectAll</a></li>
                      <li><a href="#api-paginator">Paginator</a></li>
                      <li><a href="#api-filter">Filter</a></li>
                      <li><a href="#api-text-cell">TextCell</a></li>
                      <li><a href="#api-moment-cell">MomentCell</a></li>
                      <li><a href="#api-select2-cell">Select2Cell</a></li>
                    </ul>
                  </li>
                  <li class="dropdown">
                    <a class="dropdown-toggle" data-toggle="dropdown" data-target="#" href="#">
                      More Info
                      <b class="caret"></b>
                    </a>
                    <ul class="dropdown-menu">
                      <li><a href="#styling">Styling</a></li>
                      <li class="divider"></li>
                      <li><a href="#faq">FAQ</a></li>
                      <li><a href="https://github.com/wyuenho/backgrid/blob/master/CHANGELOG.md" target="_blank">Change Log</a></li>
                      <li><a href="#license">License</a></li>
                    </ul>
                  </li>
                  <li id="social-media">
                    <a href="https://twitter.com/share" class="twitter-share-button" data-url="http://backgridjs.com" data-counturl="wyuenho.github.com/backgrid" data-via="wong_jim" data-hashtags="backgridjs,backbone_js">Tweet</a>
                    <div class="g-plusone" data-size="medium"></div>
                    <iframe src="http://ghbtns.com/github-btn.html?user=wyuenho&repo=backgrid&type=watch&count=true"
                            allowtransparency="true" frameborder="0" scrolling="0" width="110" height="20"></iframe>
                    <a href="https://coderwall.com/wyuenho"><img alt="Endorse wyuenho on Coderwall" src="http://api.coderwall.com/wyuenho/endorsecount.png" /></a>
                    <iframe allowtransparency="true" frameborder="0" scrolling="no"
                            style="border: 0; margin: 0 0 0 15px; padding: 0;"
                            src="https://www.gittip.com/wyuenho/widget.html" width="48pt" height="22pt"></iframe>
                  </li>
                </ul>
              </div>
            </div>
            <a class="visible-desktop" href="https://github.com/wyuenho/backgrid">
              <img style="position: absolute; top: 0; right: 0; border: 0;" src="assets/img/forkme_right_gray_6d6d6d.png" alt="Fork me on GitHub">
            </a>
          </div>
        </div>
      </header>
      <div class="container">
        <section class="hero-unit">
          <h1>Backgrid.js</h1>
          <p class="lead">
            Backgrid.js is a set of components for
            building <strong>semantic</strong> and <strong>easily
            stylable</strong> <strong>data grid</strong> widgets.</p>
          <p class="lead">It offers a simple, intuitive
              programming interface that makes easy things easy, but <em>hard things possible</em>
              when dealing with tabular data.</p>
          <p>
            <div class="btn-group">
              <a class="btn btn-large btn-success" href="#examples">See Examples</a>
              <a class="btn btn-large btn-primary hidden-phone hidden-tablet"
                 href="https://github.com/wyuenho/backgrid/tags">Download v0.2.6</a>
              <a class="btn btn-large btn-info"
                 href="https://github.com/wyuenho/backgrid/blob/0.2.6/CHANGELOG.md">What's new?</a>
            </div>
          </p>
        </section>
        <div id="features">
          <div class="page-header">
            <h1>Features</h1>
            <p>The goal of Backgrid.js is to produce a set of core Backbone UI
              elements that offer you all the basic displaying, sorting and
              editing functionalities you&apos;d expect, and to create an
              elegant API that makes extending Backgrid.js with extra
              functionalities easy.</p>
          </div>
          <div class="row-fluid">
            <div class="span6">
              <h2>Advantages</h2>
              <ul>
                <li>No Hungarian notations.</li>
                <li>Solid foundation. Based
                  on <a href="http://backbonejs.org">Backbone.js</a>.</li>
                <li>Semantic and <a href="#styling">easily stylable</a>. Just
                  style with plain CSS like you would a normal HTML table.</li>
                <li>Low learning curve. Works with plain old Backbone models and
                  collections. Easy things are easy, hards things possible.</li>
                <li>Highly modular and customizable. Componenets are just simple
                  Backbone View classes, customization is easy if you already
                  know Backbone.</li>
                <li>Lightweight. Extra features are separated
                  into <a href="#extensions">extensions</a>, which keeps the
                  bloat away.</li>
                <li>Good documentation.</li>
                <li>Well tested. Comes with <a href="test/" title="Jasmine Tests">100s of test cases</a>.</li>
              </ul>
            </div>
            <div class="span6">
              <h2>Supported browsers: <b style="font-size: 14px; font-family: 'Helvetica Neue', Helvetica, Arial, sans-serif; font-weight: normal;">[1]</b></h2>
              <ul>
                <li>Internet Explorer 8+</li>
                <li>Chrome 4+</li>
                <li>Safari 4+</li>
                <li>Firefox 4+</li>
                <li>Opera 9+</li>
              </ul>
              <aside class="note">
                <h3>Notes:</h3>
                <div>1. Both the desktop and mobile versions of the above browsers are supported.</div>
              </aside>
            </div>
          </div>
        </div>
        <section id="getting-started">
          <div class="page-header">
            <h1>Getting Started</h1>
          </div>
          <div class="row-fluid">
            <div class="span6">
              <p>
                Backgrid.js depends on 3 libraries to function:
              </p>
              <ul>
                <li><a href="http://jquery.com">jquery &gt;= 1.7.0</a></li>
                <li><a href="http://underscorejs.org">underscore.js ~ 1.4.0</a></li>
                <li><a href="http://backbonejs.org">backbone.js >= 0.9.10</a></li>
              </ul>
              <aside class="note">
                <h5>Note:</h5> If you don&apos;t care about having the latest
                versions of the dependencies, you can use the bundled libraries
                in the download package.
              </aside>
            </div>
            <div class="span6">
              <p>
                Something like the following will get
                the <strong>Backgrid.js</strong> core loaded:
              </p>
              <textarea class="code-snippet" data-mode="htmlmixed">
                &lt;link rel="stylesheet" href="lib/backgrid.css" /&gt;
                &lt;script src="assets/js/jquery.js"&gt;&lt;/script&gt;
                &lt;script src="assets/js/underscore.js"&gt;&lt;/script&gt;
                &lt;script src="assets/js/backbone.js"&gt;&lt;/script&gt;
                &lt;script src="lib/backgrid.js"&gt;&lt;/script&gt;</textarea>
              <p>Adjust the paths as needed.</p>
            </div>
          </div>
        </section>
        <section id="examples">
          <div class="page-header">
            <h1>Examples</h1>
          </div>
          <div class="row-fluid">
            <div class="span12">
              <div class="row-fluid">
                <div class="span6">
                  <h2>Collection and Model</h2>
                  <p>Before you can display any tabular data in a grid, you must
                    first obtain the data.</p>
                  <p>At the most basic level, Backgrid pretends that every row
                    is a model object and the whole table is backed by a simple
                    Backbone collection.</p>
                  <p>Suppose we have a list of territory info objects:</p>
                </div>
                <div class="span6">
                  <textarea class="code-snippet" data-mode="javascript" data-eval="yes">
                    var Territory = Backbone.Model.extend({});

                    var Territories = Backbone.Collection.extend({
                      model: Territory,
                      url: "examples/territories.json"
                    });

                    var territories = new Territories();</textarea>
                </div>
              </div>
              <div class="row-fluid">
                <div class="span12">
                  <h2 id="example-1">Grid</h2>
                  <p>
                    The main entry point of the Backgrid package is the
                    Backgrid.Grid class. You can create a default Backgrid by
                    first defining some columns, and then put that list of
                    columns and the collection of data into the Grid constructor
                    like this:
                  </p>
                  <textarea class="code-snippet" data-mode="javascript" data-eval="yes">
                    var columns = [{
                      name: "id", // The key of the model attribute
                      label: "ID", // The name to display in the header
                      editable: false, // By default every cell in a column is editable, but *ID* shouldn&apos;t be
                      // Defines a cell type, and ID is displayed as an integer without the &apos;,&apos; separating 1000s.
                      cell: Backgrid.IntegerCell.extend({
                        orderSeparator: &apos;&apos;
                      })
                    }, {
                      name: "name",
                      label: "Name",
                      // The cell type can be a reference of a Backgrid.Cell subclass, any Backgrid.Cell subclass instances like *id* above, or a string
                      cell: "string" // This is converted to "StringCell" and a corresponding class in the Backgrid package namespace is looked up
                    }, {
                      name: "pop",
                      label: "Population",
                      cell: "integer" // An integer cell is a number cell that displays humanized integers
                    }, {
                      name: "percentage",
                      label: "% of World Population",
                      cell: "number" // A cell type for floating point value, defaults to have a precision 2 decimal numbers
                    }, {
                      name: "date",
                      label: "Date",
                      cell: "date",
                    }, {
                      name: "url",
                      label: "URL",
                      cell: "uri" // Renders the value in an HTML &lt;a&gt; element
                    }];

                    // Initialize a new Grid instance
                    var grid = new Backgrid.Grid({
                      columns: columns,
                      collection: territories
                    });

                    // Render the grid and attach the root to your HTML document
                    $("#example-1-result").append(grid.render().el);

                    // Fetch some countries from the url
                    territories.fetch({reset: true});</textarea>
                </div>
              </div>
              <div class="row-fluid">
                <div class="span12">
                  <h3>Result</h3>
                  <div id="example-1-result" class="backgrid-container"></div>
                  <aside class="note">See <a href="http://en.wikipedia.org/wiki/List_of_countries_by_population">Wikipedia</a></aside>
                  <br />
                  <p>The list of column definitions Backgrid.Grid expects is
                    simply a list of JSON objects, which you can hardcode into
                    your HTML templates or retrieve from a server when the DOM
                    is ready. Backgrid.js doesn&apos;t care where the column
                    definitions come from, as long as you supply the list to the
                    Grid constructor.</p>
                  <p>As expected, you now have a basic editable data grid
                    displayed. All the columns headers are labeled and sortable by
                    default. ID cells are not editable, and all other cell types
                    have reasonable validation built in. If the table gets too
                    large, you get a scroll bar.</p>
                  <p>Backgrid.js comes with <a href="#api-cell" title="Cells">10
                      basic cell types</a> in the core
                      and <a href="#api-text-cell" title="TextCell">many others
                      as extensions</a>. Cell types such as
                    <a href="#api-select2-cell"
                       title="Select2Cell">Select2Cell</a>
                       and <a href="#api-moment-cell"
                       title="MomentCell">MomentCell</a> give you a much richer
                       editing interface for option lists and datetime values on
                       desktop browsers. In addition, there&apos;s a wide range
                       of possibilities with how the data is converted for
                       display and persistence by using <a href="#api-formatter"
                       title="Formatter">formatters</a> or
                       customizing <a href="#api-cell">cell classes</a>.</p>
                </div>
              </div>
              <div class="row-fluid">
                <div class="span12">
                  <h2 id="example-2">A More Complete Example</h2>
                  <p>If you have a large result set like the above, you&apos;d
                    probably want to be able to paginate and filter your
                    results. This is easily achieved in Backgrid.js.</p>
                  <p>Backgrid.js comes with a number of filters and a paginator
                    extension which you can load by including the following into
                    your <code>head</code> tag:</p>
                  <textarea class="code-snippet" data-mode="htmlmixed">
                    &lt;link rel="stylesheet" href="lib/extensions/filter/backgrid-filter.css" /&gt;
                    &lt;link rel="stylesheet" href="lib/extensions/paginator/backgrid-paginator.css" /&gt;
                    &lt;script src="assets/js/backbone-pageable.js"&gt;&lt;/script&gt;
                    &lt;script src="lib/extensions/filter/backgrid-filter.js"&gt;&lt;/script&gt;
                    &lt;script src="lib/extensions/paginator/backgrid-paginator.js"&gt;&lt;/script&gt;</textarea>
                  <p>To use the paginator, you must first declare your
                    collections to be
                    a <a href="https://github.com/wyuenho/backbone-pageable/"
                         title="Backbone.PageableCollection">Backbone.PageableCollection</a>,
                    which is a simple subclass of the Backbone.js Collection with added
                    pagination behavior.</p>
                  <textarea class="code-snippet" data-mode="javascript" data-eval="yes">
                    var PageableTerritories = Backbone.PageableCollection.extend({
                      model: Territory,
                      url: "examples/pageable-territories.json",
                      state: {
                        pageSize: 15
                      },
                      mode: "client" // page entirely on the client side
                    });

                    var pageableTerritories = new PageableTerritories();

                    // Set up a grid to use the pageable collection
                    var pageableGrid = new Backgrid.Grid({
                      columns: columns,
                      collection: pageableTerritories
                    });

                    // Render the grid
                    var $example2 = $("#example-2-result");
                    $example2.append(pageableGrid.render().el)

                    // Initialize the paginator
                    var paginator = new Backgrid.Extension.Paginator({
                      collection: pageableTerritories
                    });

                    // Render the paginator
                    $example2.append(paginator.render().el);

                    // Initialize a client-side filter to filter on the client
                    // mode pageable collection's cache.
                    var filter = new Backgrid.Extension.ClientSideFilter({
                      collection: pageableTerritories.fullCollection,
                      fields: ['name']
                    });

                    // Render the filter
                    $example2.prepend(filter.render().el);

                    // Add some space to the filter and move it to the right
                    // filter.$el.css({float: "right", margin: "20px"});
                    filter.el.style.cssFloat = "right";
                    filter.el.style.margin = "20px";

                    // Fetch some data
                    pageableTerritories.fetch({reset: true});</textarea>
                </div>
              </div>
              <div class="row-fluid">
                <div class="span12">
                  <h3>Result</h3>
                  <div id="example-2-result" class="backgrid-container"></div>
                </div>
              </div>
            </div>
          </div>
        </section>
        <section>
          <div class="page-header">
            <h1>API Reference</h1>
          </div>
          <div class="row-fluid">
            <div class="span2">
              <h2 id="api-grid">Grid</h2>
              <ul class="nav">
                <li><a href="api/index.html#!/api/Backgrid.Grid">Backgrid.Grid</a></li>
              </ul>
              <h3>Events</h3>
              <ul class="nav">
                <li><a href="api/index.html#!/api/Backgrid.Grid-method-render">backgrid:rendered</a></li>
              </ul>
            </div>
            <div class="span10">
              <h3>How to Use the Grid</h3>
              <p>As described in the <a href="#examples">examples</a> above, a
                basic grid needs only a collection and a list of column
                definitions.</p>
              <h3>Manipulating Columns and Rows</h3>
              <p>It is very easy to insert or remove a row in a grid, you just
                have to pass a model reference
                to <a href="api/index.html#!/api/Backgrid.Grid-method-insertRow">Grid#insertRow</a>
                or <a href="api/index.html#!/api/Backgrid.Grid-method-removeRow">Grid#removeRow</a>.</p>
              <textarea class="code-snippet" data-mode="javascript">
                // Inserting rows
                grid.insertRow([{
                  // model 1
                }, {
                  // model 2 ... etc
                }]);

                // Remove rows
                var musketeers = grid.collection.where({ job: "Musketeer" });
                grid.removeRow(musketeers);</textarea>
              <p>Inserting and remove columns is similarly easy. You just need
                to pass some definitions
                to <a href="api/index.html#!/api/Backgrid.Grid-method-insertColumn">Grid#insertColumn</a>
                or
                <a href="api/index.html#!/api/Backgrid.Grid-method-removeColumn">Grid#removeColumn</a>.</p>
              <textarea class="code-snippet" data-mode="javascript">
                // Insert a few new columns. Make sure your model has these attributes though.
                grid.insertColumn([{

                    name: "selected",
                    label: "",
                    cell: "boolean",
                    sortable: false,
                    headerCell: MySelectAllCell

                  }, {

                    name: "address",
                    label: "Address",
                    cell: "string"

                  }]);

                // Remove a column
                var genderCol = grid.columns.where({ name: "gender" });
                grid.removeColumn(genderCol);</textarea>
              <h3>Customization</h3>
              <p>The various ways of customizing a grid are described in the
                following sections.</p>
            </div>
          </div>
          <div class="row-fluid">
            <div class="span2">
              <h2 id="api-column">Columns</h2>
              <ul class="nav">
                <li><a href="api/index.html#!/api/Backgrid.Column" title="Backgrid.Column">Backgrid.Column</a></li>
                <li><a href="api/index.html#!/api/Backgrid.Columns" title="Backgrid.Columns">Backgrid.Columns</a></li>
              </ul>
            </div>
            <div class="span10">
              <h3>Column Defaults</h3>
              <p>Column defaults and required parameters are defined in
                the <a href="api/index.html#!/api/Backgrid.Column-method-initialize">Backgrid.Column#initialize</a>
                method.</p>
              <h3>Column Definition</h3>
              <p>A Column is a placeholder for a column definition.</p>
              <p>You usually don&apos;t need to create an instance of this class
                yourself, as a collection of column instances will be created for
                you from a list of column object literals you provide to the
                Backgrid.js view class constructors.</p>
              <p>Internally, columns are stored as a collection in the form of
                Backgrid.Columns. In addition, all parent views will convert the
                column definition into
                a <a href="api/index.html#!/api/Backgrid.Columns">Backgrid.Columns</a>
                collection and pass a reference to any subviews that require
                it.</p>
              <h3>Listening to Column Attribute Changes</h3>
              <p>Occasionally, you may want to listen to column attribute change
                events. In that case, you can choose to initialize a
                Backgrid.Columns collection and listen to events from the
                individual models.</p>
              <textarea class="code-snippet" data-mode="javascript" data-eval="no">
                var myColumns = new Backgrid.Columns({
                  name: "id", label: "ID", cell: "string"
                }, {
                  // ...
                });

                myColumns.on("change:renderable", function (col, colAttr) {
                  if (!colAttr) {
                    // hide the column
                  }
                });</textarea>
            </div>
          </div>
          <div class="row-fluid">
            <div class="span2">
              <h2 id="api-cell">Cell</h2>
              <ul class="nav">
                <li><a href="api/index.html#!/api/Backgrid.Cell">Backgrid.Cell</a></li>
                <li><a href="api/index.html#!/api/Backgrid.DatetimeCell">Backgrid.DatetimeCell</a></li>
                <li><a href="api/index.html#!/api/Backgrid.DateCell">Backgrid.DateCell</a></li>
                <li><a href="api/index.html#!/api/Backgrid.TimeCell">Backgrid.TimeCell</a></li>
                <li><a href="api/index.html#!/api/Backgrid.NumberCell">Backgrid.NumberCell</a></li>
                <li><a href="api/index.html#!/api/Backgrid.IntegerCell">Backgrid.IntegerCell</a></li>
                <li><a href="api/index.html#!/api/Backgrid.StringCell">Backgrid.StringCell</a></li>
                <li><a href="api/index.html#!/api/Backgrid.UriCell">Backgrid.UriCell</a></li>
                <li><a href="api/index.html#!/api/Backgrid.EmailCell">Backgrid.EmailCell</a></li>
                <li><a href="api/index.html#!/api/Backgrid.BooleanCell">Backgrid.BooleanCell</a></li>
                <li><a href="api/index.html#!/api/Backgrid.SelectCell">Backgrid.SelectCell</a></li>
                <li><a href="api/index.html#!/api/Backgrid.CellEditor">Backgrid.CellEditor</a></li>
                <li><a href="api/index.html#!/api/Backgrid.InputCellEditor">Backgrid.InputCellEditor</a></li>
                <li><a href="api/index.html#!/api/Backgrid.SelectCellEditor">Backgrid.SelectCellEditor</a></li>
              </ul>
              <h3>Events</h3>
              <ul class="nav">
                <li><a href="api/index.html#!/api/Backgrid.Cell-method-enterEditMode">backgrid:edit</a></li>
                <li><a href="api/index.html#!/api/Backgrid.Cell-method-enterEditMode">backgrid:editing</a></li>
                <li><a href="api/index.html#!/api/Backgrid.InputCellEditor-method-saveOrCancel">backgrid:edited</a></li>
                <li><a href="api/index.html#!/api/Backgrid.InputCellEditor-method-saveOrCancel">backgrid:error</a></li>
              </ul>
            </div>
            <div class="span10">
              <h3>Demo</h3>
              <p class="label label-success">Try them</p>
              <div id="cell-demo-grid-1" class="backgrid-container" style="height: auto"></div>
              <div id="cell-demo-grid-2" class="backgrid-container" style="height: auto"></div>
              <aside class="note">
                <h5>Note:</h5>
                <p>Backgrid.js and its author are not associated with Santa and
                  santaclaus.com in any way.</p>
              </aside>
              <h3>Configuring Cells</h3>
              <p>While many built-in cells provide reasonable defaults, you may
                choose to configure them to suit your own needs.</p>
              <p>Cell types that you are most likely to configure are the
                NumberCell, DatetimeCell and SelectCell classes. Once
                configured, you may use them as the cell attribute values in
                column definitions.</p>
              <textarea class="code-snippet" data-mode="javascript" data-eval="no">
                var grid = new Backgrid.Grid({

                  columns: [{
                    name: "id",
                    label: "ID",
                    editable: false,
                    // Dynamically defines a new cell type with new defaults.
                    // ID is displayed as an integer without &apos;,&apos;s.
                    cell: Backgrid.IntegerCell.extend({
                      orderSeparator: ''
                    })
                  }, {
                    name: "lastaccessed",
                    label: "Last Login Time",
                    editable: false,
                    cell: Backgrid.DatetimeCell.extend({
                      includeMilli: true
                    })
                  }, {
                    name: "gender",
                    label: "Gender",
                    cell: Backgrid.SelectCell.extend({
                      // It's possible to render an option group or use a
                      // function to provide option values too.
                      optionValues: [["Male", "m"], ["Female", "f"]]
                    })
                  }],

                  collection: col
                });
              </textarea>
              <p class="label label-info">Pro Tip</p>
              <p>SelectCell treats all option values as strings by default, if
                you need to persist a different type of values into your model,
                you should extend SelectCell to provide your
                own <a href="#api-formatter"
                title="Formatter">formatter</a>.</p>
              <p>See the <a href="api/index.html" title="API Doc">JSDoc</a> for
                the various Cell classes for details on what you can configure
                using this method.</p>
              <h3>Custom Cell</h3>
              <p>If the built-in and extension cell classes are not enough for
                you, you may choose to create your own cell class and supply it
                to a column definition.</p>
              <p>If your custom cell will still use a
                <code>&lt;input type="text" /&gt;</code> like the predefined
                ones for editing, you may choose to
                subclass <a href="api/index.html#!/api/Backgrid.Cell">Cell</a>
                or one of the predefined classes and simply define a className
                and a <a href="#api-formatter"
                title="Formatter">formatter</a>. In fact, most of the core cell
                classes are done this way.</p>
              <textarea class="code-snippet" data-mode="javascript" data-eval="no">
                // This is how StringCell is defined.

                Backgrid.StringCell = Cell.extend({

                  // Cell default class names are the lower-cased and dasherized
                  // form of the the cell class names by convention.
                  className: "string-cell"

                  formatter: Backgrid.StringFormatter

                });</textarea>
              <p>If your cell class will render differently in display mode, you
                may simply
                override <a href="api/index.html#!/api/Backgrid.Cell-method-render">Cell#render()</a>
                in your subclass.</p>
              <h3>Custom CellEditor</h3>
              <p class="label label-warning">Advanced Usage</p>
              <p>Some cell types, like the
                <a href="#api-text-cell" title="TextCell">TextCell</a>
                extension, may only make sense if the editor is rendered in a
                modal dialog or a form element in a different part of the
                page. In that case the
                default <a href="api/index.html#!/api/Backgrid.InputCellEditor"
                title="InputCellEditor">InputCellEditor</a>, which renders a
                <code>&lt;input type="text" /&gt;</code>, will not be suitable
                and a new <a href="api/index.html#!/api/Backgrid.CellEditor"
                title="CellEditor">CellEditor</a> must be defined.</p>
              <p>A custom cell editor should subclass <a
                href="api/index.html#!/api/Backgrid.CellEditor">CellEditor</a>
                as it defines a number of required parameters in its initializer
                and clean up operations that are necessary for most cell
                editors. When a cell class enters edit mode, a new editor
                instance is constructed by given it the required parameters, and
                then a Backbone event <code>backgrid:edit</code> is fired from
                the cell instance itself. A custom cell class can act on this
                event to do anything before the cell editor is rendered.</p>
              <p>Once the cell has entered edit mode, a Backbone event
                <code>backgrid:editing</code> is fired. A custom cell class can
                then act on it to do anything after the cell editor has been
                rendered, e.g. placing the focus inside the editor.</p>
              <p>During editing, if an error is encountered (see the <a
                href="#api-formatter">formatter protocol</a> below), a cell
                editor should fire a Backbone event <code>backgrid:error</code>
                so that listeners&mdash;usually a cell instance&mdash;can
                respond appropriately. When editing is done, a cell editor
                should fire a Backbone <code>backgrid:done</code> event. A cell
                should be listening to this event so it can remove its editor
                and re-render itsef in display mode.</p>
              <p class="label label-important">Truely Advanced Hacking</p>
              <p>At the most basic level, Cells and CellEditors are simply
                <a href="http://backbonejs.org/#View"
                title="Backbone.View">Backbone.View</a> classes that are
                guaranteed to be given a number of parameters when constructed
                by <a href="api/index.html#!/api/Backgrid.Row"
                title="Row">Row</a>. You can use any Backbone.View as your Cell
                and CellEditor.</p>
            </div>
          </div>
          <div class="row-fluid">
            <div class="span2">
              <h2 id="api-formatter">Formatter</h2>
              <ul class="nav">
                <li><a href="api/index.html#!/api/Backgrid.CellFormatter">Backgrid.CellFormatter</a></li>
                <li><a href="api/index.html#!/api/Backgrid.DatetimeFormatter">Backgrid.DatetimeFormatter</a></li>
                <li><a href="api/index.html#!/api/Backgrid.NumberFormatter">Backgrid.NumberFormatter</a></li>
              </ul>
            </div>
            <div class="span10">
              <h3>Custom Formatters</h3>
              <p>In Backgrid.js, cell formatters serves the purpose of converting values
                between JSON value types and strings, and validation. Writing
                formatters for value conversion and validation is easy as you only
                have to conform to a very simple protocol.</p>
              <p>Any formatters must have the following two methods defined:</p>
              <textarea class="code-snippet" data-mode="javascript" data-eval="no">
                var formatter = {
                  // function (*): string
                  fromRaw: function (rawData) { },
                  // function (string): *|undefined
                  toRaw: function (formattedData) { }
                };</textarea>
              <p><code>fromRaw()</code> is called by Backgrid.Cell and its
                subclasses whenever a raw model value needs to be formatted into
                a humanized form for display.</p>
              <p><code>toRaw()</code> is called by Backgrid.CellEditor and its
                subclasses whenever a user input string needs to be converted back
                to a raw JSON value for model persistence.</p>
              <h3>Validation</h3>
              <p>In addition to user input conversion, toRaw() also validates
                the user input during conversion. If the user input is invalid
                or cannot be converted to a JSON value,
                toRaw() <strong>MUST</strong> return <code>undefined</code>
                instead of throwing an Error.</p>
              <p>In addition to using formatters to do simple yes or no
                validations, if your model class has
                a <a href="http://backbonejs.org/#Model-validate"
                title="Backbone.Model#validate">validate()</a> method defined,
                it will also be used for validation after trying with the
                formatter.</p>
              <h3>Using Custom Formatters</h3>
              <p>A custom formatter can be used instead of the cell's default by
                extending the cell:</p>
              <textarea class="code-snippet" data-mode="javascript" data-eval="no">
                var grid = new Backgrid.Grid({
                  columns: [{
                    name: "url",
                    cell: "uri",
                    formatter: _.extend({}, Backgrid.CellFormatter.prototype, {
                      fromRaw: function (rawValue) {
                        return rawValue.replace("http://", '');
                      }
                    })
                  }],
                  collection: col
                });</textarea>
            </div>
          </div>
          <div class="row-fluid">
            <div class="span2">
              <h2 id="api-header">Header</h2>
              <ul class="nav">
                <li><a href="api/index.html#!/api/Backgrid.Header">Backgrid.Header</a></li>
                <li><a href="api/index.html#!/api/Backgrid.HeaderRow">Backgrid.HeaderRow</a></li>
                <li><a href="api/index.html#!/api/Backgrid.HeaderCell">Backgrid.HeaderCell</a></li>
              </ul>
              <h3>Events</h3>
              <ul class="nav">
                <li><a href="api/index.html#!/api/Backgrid.HeaderCell-method-sort">backgrid:sort</a></li>
              </ul>
            </div>
            <div class="span10">
              <h3>Understanding the Default Header</h3>
              <p>Backgrid.js comes with a default header section, a header row
                and a header cell implementation that renders a sorter if the
                column is sortable. The text inside the header cells comes from
                the column definitions. If a <em>label</em> is not defined in a
                column definition, its name is used as the label instead.</p>
              <p>The default header cell implementation supports sorting in
                ascending or descending order, using the column&apos;s natural
                ordering. The sorter will also allow cycling back to the
                table&apos;s default sorting order, which is sorting by the
                model <a href="http://backbonejs.org/#Model-id"
                title="Backbone.Model#id">server IDs</a>
                and <a href="http://backbonejs.org/#Model-cid"
                title="Backbone.Model#cid">client IDs</a>.</p>
              <h3>Customizing the Header</h3>
              <p class="label label-warning">Advanced Usage</p>
              <p>You are allow to use a different header cell class on
                columns. There is no restriction on what a header cell must do. In fact,
                any <a href="http://backbonejs.org/#View"
                title="Backbone.View">Backbone.View</a> class can be
                used. However, if you wish to modify how the sorter behaves, you
                must implement the sorting protocol. See
                the <a href="api/index.html#!/api/Backgrid.HeaderCell"
                title="Backgrid.HeaderCell API">JSDoc</a> for details.</p>
              <textarea class="code-snippet" data-mode="javascript" data-eval="no">
                var SelectAllHeaderCell = Backgrid.HeaderCell.extend({
                  // Implement your "select all" logic here
                });

                var grid = new Backgrid.Grid({

                  columns: [{
                    name: "selected",
                    label: "",
                    sortable: false,
                    cell: "boolean",
                    headerCell: SelectAllHeaderCell
                  }],

                  collection: col
                });</textarea>
            </div>
          </div>
          <div class="row-fluid">
            <div class="span2">
              <h2 id="api-row">Row</h2>
              <ul class="nav">
                <li><a href="api/index.html#!/api/Backgrid.Row">Backgrid.Row</a></li>
              </ul>
            </div>
            <div class="span10">
              <h3>Customizing Row</h3>
              <p class="label label-warning">Advanced Usage</p>
              <p>A row is simply an intermediary view class that constructs the
                appropriate Cell class instances for rendering the model
                columns.</p>
              <p>If you would like to override how a row is rendered, you may
                define your own Row subclass and give it to the Grid constructor
                as an option:</p>
              <textarea class="code-snippet" data-mode="javascript" data-eval="no">
                var ZebraStrippingRow = Backgrid.Row.extend({
                  // ...
                });

                var grid = new Backgrid.Grid({
                  row: ZebraStrippingRow, // <-- Tell the new Body class to use ZebraStrippingRow to render rows.
                  columns: [{
                    //...
                  }],
                  collection: col
                });</textarea>
            </div>
          </div>
          <div class="row-fluid">
            <div class="span2">
              <h2 id="api-body">Body</h2>
              <ul class="nav">
                <li><a href="api/index.html#!/api/Backgrid.Body">Backgrid.Body</a></li>
              </ul>
              <h3>Events</h3>
              <ul class="nav">
                <li><a href="api/index.html#!/api/Backgrid.Body-method-refresh">backgrid:refresh</a></li>
              </ul>
            </div>
            <div class="span10">
              <h3>Customizing Body</h3>
              <p class="label label-important">Truely Advanced Hacking</p>
              <p>Body is the intermediary view that coordinates between the
                various parts of the grid. Specifically, the default
                implementation is responsible for re-rendering the rows when any
                model is inserted into, removed from, or reordered in the
                underlying collection. See
                the <a href="api/index.html#!/api/Backgrid.Body">JSDoc</a> for
                details.</p>
              <textarea class="code-snippet" data-mode="javascript" data-eval="no">
                var MyBody = Backgrid.Body.extend({
                  // I really don't know why you would do this, but you can if you want
                });

                var grid = new Backgrid.Grid({
                  body: MyBody,
                  columns: [{
                    // ...
                  }],
                  collection: col
                });</textarea>
            </div>
          </div>
          <div class="row-fluid">
            <div class="span2">
              <h2 id="api-footer">Footer</h2>
              <ul class="nav">
                <li><a href="api/index.html#!/api/Backgrid.Footer">Backgrid.Footer</a></li>
              </ul>
            </div>
            <div class="span10">
              <h3>Putting Things at The End of a Table</h3>
              <p>The default Footer class is an abstract class that only defines
                a number of required constructor parameters. If you wish to
                append additional information to the end of a table you must
                subclass Footer and supply the class to the Grid
                constructor.</p>
              <textarea class="code-snippet" data-mode="javascript" data-eval="no">
                var CaptionFooter = Backgrid.Footer.extend({

                  render: function () {
                    this.el.innerHTML("&lt;tr&gt;&lt;td colspan=&apos;6&apos;&gt;Hello World!&lt;/td&gt;&lt;/tr&gt;");
                    return this;
                  }

                });

                var grid = new Backgrid.Grid({
                  columns: [{
                    //...
                  }],
                  collection: col,
                  footer: CaptionFooter // <--
                });</textarea>
              <p>Very often, you&apos;ll want to append a paginator to the end
                of your table if there are too many rows. For this, there&apos;s already
                a <a href="#api-paginator">paginator extension</a> provided for you.</p>
            </div>
          </div>
        </section>
        <section id="extensions">
          <div class="page-header">
            <h1>Extensions</h1>
            <p>It is not necessary to create an extension project if you simply
              want to customize or extend some Backgrid.js classes for your own
              private use; however, if you have one or more Backgrid.js
              components that add new features to the core, you may consider
              packaging them up to share with the world.</p>
            <p>A Backgrid.js extension is a directory structure that packages
              the necessary JS, CSS, tests, and document files.</p>
            <p>To create an extension, clone the tree into your file system and
              type:</p>
            <textarea class="code-snippet" data-mode="shell">
              $ cd backgrid
              $ make extension</textarea>
            <p>A new extension directory structure should have been created for
              you under <code>src/extensions</code>. The current implementation
              of <code>make extension</code> only creates a blank directory
              filled with a number of blank files for you. You should take a
              look at other extensions to copy what you need. e.g. Makefile,
              .gitignore.</p>
            <h2>Extension Development Guide</h2>
            <p>The following is a guideline for extension development:</p>
            <ul>
              <li>There should be 1 .js file and 1 .css file. If your code base
                gets too large, consider breaking it into multiple extensions.</li>
              <li>There should be 1 .min.js file and 1 .min.css file produced
                for distribution.</li>
              <li>Your Makefile should emulate other extensions as closely
                as possible. Specifically, you should have a <code>dist</code>
                rule that will take a <code>DIST_DIR</code> variable from
                top-level make invocations and copy the output files to the
                destination directory.</li>
              <li>You should use recess to lint your CSS file(s).</li>
              <li>You should follow the JS coding style defined <a
                href="https://github.com/wyuenho/backgrid/blob/gh-pages/CONTRIBUTING.md#coding-style">here</a>.</li>
              <li>Your .gitignore file inside the extension directory should
                ignore all output files.</li>
              <li>You should wrap your JS file in an immediately invoked
                anonymous function that lists out your dependencies in the
                parameter list.</li>
              <li>Your extension should live under
                the <code>Backgrid.Extension</code> module.</li>
              <li>You should clearly specify your dependencies in the README
                file if your extension relies on any libraries other than
                Backgrid.js and its dependencies.</li>
              <li>When in doubt, look at the other extensions for clues in
                organizing your code.</li>
            </ul>
          </div>
          <div class="row-fluid">
            <div class="span3">
              <h2 id="api-select-all">SelectAll</h2>
              <ul class="nav">
                <li><a href="api/index.html#!/api/Backgrid.Extension.SelectRowCell">Backgrid.Extension.SelectRowCell</a></li>
                <li><a href="api/index.html#!/api/Backgrid.Extension.SelectAllHeaderCell">Backgrid.Extension.SelectAllHeaderCell</a></li>
              </ul>
              <h3>Events</h3>
              <ul class="nav">
                <li><a href="api/Backgrid.Extension.SelectAllHeaderCell-method-initialize">backgrid:select</a></li>
                <li><a href="api/Backgrid.Extension.SelectAllHeaderCell-method-initialize">backgrid:selected</a></li>
              </ul>
              <h4>Best Used On</h4>
              <ul>
                <li>Desktop</li>
                <li>Mobile</li>
              </ul>
            </div>
            <div class="span9">
              <h3>When to Use</h3>
              <p>When you want to select multiple models at a time for batch operations.</p>
              <textarea class="code-snippet" data-mode="htmlmixed">
                &lt;link rel="stylesheet" href="lib/extensions/select-all/backgrid-select-all.css" /&gt;
                &lt;script src="lib/extensions/select-all/backgrid-select-all.js"&gt;&lt;/script&gt;</textarea>
              <h3>Usage</h3>
              <p>To enable the SelectAll extension, you simply have to add a new
              column to your column definition like so:</p>
              <textarea class="code-snippet" data-mode="javascript" data-eval="yes">
                var grid = new Backgrid.Grid({
                  columns: [{

                    // name is a required parameter, but you don't really want one on a select all column
                    name: "",

                    // Backgrid.Extension.SelectRowCell lets you select individual rows
                    cell: "select-row",

                    // Backgrid.Extension.SelectAllHeaderCell lets you select all the row on a page
                    headerCell: "select-all",

                  }].concat(columns),

                  collection: new Backbone.Collection([
                    {"name": "Afghanistan", "url": "http://en.wikipedia.org/wiki/Afghanistan", "pop": 25500100, "date": "2013-01-01", "percentage": 0.36, "id": 1},
                    {"name": "Albania", "url": "http://en.wikipedia.org/wiki/Albania", "pop": 2831741, "date": "2011-10-01", "percentage": 0.04, "id": 2}
                  ])
                });

                $("#select-all-example-result").append(grid.render().el);</textarea>
            </div>
          </div>
          <div class="row-fluid">
            <div class="span9 offset3">
              <h3>Result</h3>
              <div id="select-all-example-result" class="backgrid-container" style="height: auto"></div>
            </div>
          </div>
          <div class="row-fluid">
            <div class="span9 offset3">
              <h3>Manipulating Selections Programatically</h3>
              <p>At any point during the lifetime of your program, if you'd like
              to get an array of the currently selected models after you've
              rendered your grid, you can easily do so:</p>
              <textarea class="code-snippet" data-mode="javascript" data-eval="no">
                // This method is only available on Backgrid.Grid after you've
                // include the SelectAll extension.
                var selectedModels = grid.getSelectedModels();

                // To deselect selected models
                _.each(selectedModels, function (model) {
                  model.trigger("backgrid:select", model, false);
                });

                // Selecting even numbered rows
                grid.collection.each(function (model, i) {
                  if (i % 2 == 0) model.trigger("backgrid:select", model, true);
                });
              </textarea>
            </div>
          </div>
          <div class="row-fluid">
            <div class="span9 offset3">
              <p class="label label-info">Pro Tip</p>
              <p>Each SelectRowCell will trigger a <code>backgrid:select</code>
              event directly from the selected models when its checkbox value
              changes, so if you want to react to those events, you can attach
              your event handlers on the collection.</p>
              <p>See the <a
              href="api/index.html#!/api/Backgrid.Extension.SelectRowCell">API
              documentation</a> for details.</p>
            </div>
          </div>
          <div class="row-fluid">
            <div class="span3">
              <h2 id="api-paginator">Paginator</h2>
              <ul class="nav">
                <li><a href="api/index.html#!/api/Backgrid.Extension.Paginator">Backgrid.Extension.Paginator</a></li>
              </ul>
              <h4>Best Used On</h4>
              <ul>
                <li>Desktop</li>
                <li>Mobile</li>
              </ul>
            </div>
            <div class="span9">
              <h3>When to Use</h3>
              <p>When you have more data than your grid can fit, you can use
                Paginator to break the display of your data into pages.</p>
              <h3>Prerequisites</h3>
              <p>Backgrid.Extension.Paginator needs a Backbone.Collection
                subclass that supports pagination. Luckily, there is already one
                available specially written for this purpose
                - <a href="https://github.com/wyuenho/backbone-pageable"
                title="backbone-pageable">Backbone.PageableCollection</a>.</p>
              <p>Backbone.PageableCollection is a strict superset of the vanilla
                Backbone.Collection with additional pagination and sorting
                functionality. If you like, you can use
                Backbone.PageableCollection throughout your application and it
                will work exactly the same as Backbone.Collection.</p>
              <textarea class="code-snippet" data-mode="htmlmixed">
                &lt;link rel="stylesheet" href="lib/extensions/paginator/backgrid-paginator.css" /&gt;
                &lt;script src="assets/js/backbone-pageable.js"&gt;&lt;/script&gt;
                &lt;script src="lib/extensions/paginator/backgrid-paginator.js"&gt;&lt;/script&gt;</textarea>
              <h3>Backbone.PageableCollection</h3>
              <p>Out of the box, Backbone.PageableCollection works with RESTful
                APIs that accept Ruby's will_paginate pagination query
                parameters but you are able to configure the query string
                mapping anyway you like. The following example works with
                <a href="http://developer.github.com/v3/" title="GitHub API
                v3">Github's API</a>:</p>
              <textarea class="code-snippet" data-mode="javascript" data-eval="yes">
                var Issue = Backbone.Model.extend({});

                // Works exactly like Backbone.Collection.
                var Issues = Backbone.PageableCollection.extend({
                  model: Issue,

                  // Enable infinite paging
                  mode: "infinite",

                  url: "https://api.github.com/repos/documentcloud/backbone/issues?state=closed",

                  // Initial pagination states
                  state: {
                    pageSize: 15,
                    sortKey: "updated",
                    order: 1
                  },

                  // You can remap the query parameters from `state` keys from
                  // the default to those your server supports
                  queryParams: {
                    totalPages: null,
                    totalRecords: null,
                    sortKey: "sort",
                    order: "direction",
                    directions: {
                      "-1": "asc",
                      "1": "desc"
                    }
                  }
                });

                var issues = new Issues();</textarea>
              <h3>Configuring Backgrid.Extension.Paginator</h3>
              <p>Backgrid.Extension.Paginator supports a few configuration
                options to adjust to the size of the result set.</p>
              <textarea class="code-snippet" data-mode="javascript" data-eval="yes">
                var issueGrid = new Backgrid.Grid({

                  columns: [{
                    name: "number",
                    cell: Backgrid.IntegerCell.extend({ orderSeparator: '' }),
                    editable: false,
                    sortable: false
                  }, {
                    name: "title",
                    cell: "string",
                    sortable: false
                  }, {
                    name: "body",
                    cell: "text", // See the TextCell extension in the next section
                    sortable: false
                  }, {
                    name: "updated_at",
                    cell: "datetime",
                    editable: false,
                    sortable: false
                  }, {
                    name: "closed_at",
                    cell: "datetime",
                    editable: false,
                    sortable: false
                  }],

                  collection: issues
                });

                var $paginatorExample = $("#paginator-example-result");
                $paginatorExample.append(issueGrid.render().el);

                var GithubPaginator = Backgrid.Extension.Paginator.extend({

                  // If you anticipate a large number of pages, you can adjust
                  // the number of page handles to show. The sliding window
                  // will automatically show the next set of page handles when
                  // you click next at the end of a window.
                  windowSize: 20, // Default is 10

                  // If you anticipate a small number of pages, you can choose
                  // to disable the rendering of fast forward handles to save
                  // space.
                  hasFastForward: true, // true is the default

                  fastForwardHandleLabels: {
                    prev: "<",
                    next: ">"
                  }
                });

                var paginator = new GithubPaginator({
                  collection: issues
                });
                $paginatorExample.append(paginator.render().el);

                issues.getFirstPage();</textarea>
            </div>
            <div class="span12">
              <h3>Result</h3>
              <div id="paginator-example-result" class="backgrid-container" style="height: auto"></div>
            </div>
          </div>
          <div class="row-fluid">
            <div class="span3">
              <h2 id="api-filter">Filter</h2>
              <ul class="nav">
                <li><a href="api/index.html#!/api/Backgrid.Extension.ServerSideFilter">Backgrid.Extension.ServerSideFilter</a></li>
                <li><a href="api/index.html#!/api/Backgrid.Extension.ClientSideFilter">Backgrid.Extension.ClientSideFilter</a></li>
                <li><a href="api/index.html#!/api/Backgrid.Extension.LunrFilter">Backgrid.Extension.LunrFilter</a></li>
              </ul>
              <h4>Best Used On</h4>
              <ul>
                <li>Desktop</li>
                <li>Mobile</li>
              </ul>
            </div>
            <div class="span9">
              <h3>When to Use</h3>
              <p>When you have lots of rows with lots of text, and you just want
              to quickly get to the row that only contain certain keywords.</p>
              <h3>Prerequisites</h3>
              <p>All three Filter classes have an optional dependency
                on <a href="http://twitter.github.com/bootstrap/"
                      title="Twitter Bootstrap">Twitter Bootstrap's CSS</a>.
                This dependency is optional because the filter extension only
                uses its CSS for rendering. You are free to override the default
                template and CSS if you don't like it.</p>
              <p>For LunrFilter, it has a hard dependency on <a
                href="http://lunrjs.com/" title="lunr.js">lunr.js</a> for
                full-text searching.</p>
              <textarea class="code-snippet" data-mode="htmlmixed">
                &lt;link rel="stylesheet" href="assets/css/bootstrap.css" /&gt;
                &lt;link rel="stylesheet" href="lib/extensions/filter/backgrid-filter.css" /&gt;
                &lt;script src="assets/js/lunr.js"&gt;&lt;/script&gt;
                &lt;script src="lib/extensions/filter/backgrid-filter.js"&gt;&lt;/script&gt;</textarea>
              <h3>Usage</h3>
              <textarea class="code-snippet" data-mode="javascript" data-eval="yes">

                // ServerSideFilter delegates the searching to the server by submitting a query.
                var serverSideFilter = new Backgrid.Extension.ServerSideFilter({
                  collection: issues,
                  name: "labels", // the name of the URL query parameter
                  placeholder: "Search on the server" // HTML5 placeholder for the search box
                });

                $("#filter-example-result").append(serverSideFilter.render().el);

                // ClientSideFilter performs a case-insensitive regular
                // expression search on the client side by OR-ing the keywords in
                // the search box together.
                var clientSideFilter = new Backgrid.Extension.ClientSideFilter({
                  collection: territories,
                  placeholder: "Search in the browser",
                  // The model fields to search for matches
                  fields: ['name'],
                  // How long to wait after typing has stopped before searching can start
                  wait: 150
                });

                $("#filter-example-result").append(clientSideFilter.render().el);

                // LunrFilter is a specialized ClientSideFilter that uses
                // lunr.js to perform full-text searching on the client side.
                var lunrFilter = new Backgrid.Extension.LunrFilter({
                  collection: territories,
                  placeholder: "Full-text searching",
                  // lunr.js field name and boost value
                  fields: {
                    name: 10
                  },
                  // lunr.js document key for indexing
                  ref: 'id',
                  wait: 150
                });

                $("#filter-example-result").append(lunrFilter.render().el);</textarea>
              <div id="filter-example-result"></div>
              <p class="label label-info">Pro Tip</p>
              <p>The client-side filters won't work unless the collection
                contains all the data for filtering at the time the filters are
                initialized. If you are fetching data after the filters were
                initialized and using Backbone 1.0.0+, you should pass
                <code>{remove: true}</code> or <code>{reset: true}</code> to
                <code>Collection#fetch()</code> due to the change to
                <code>Collection#set()</code>
                after <a href="http://backbonejs.org/#Collection-fetch"
                         title="Backbone.Collection#fetch">fetching</a> in Backbone
                1.0.0+. For this reason, the examples above may or may not work
                due to the asynchronous nature of fetching. To see a working
                example, scroll up to
              <a href="#example-2-result" title="Example 2">example 2</a>.</p>
            </div>
          </div>
          <div class="row-fluid">
            <div class="span3">
              <h2 id="api-text-cell">TextCell</h2>
              <ul class="nav">
                <li><a href="api/index.html#!/api/Backgrid.Extension.TextCell">Backgrid.Extension.TextCell</a></li>
                <li><a href="api/index.html#!/api/Backgrid.Extension.TextareaEditor">Backgrid.Extension.TextareaEditor</a></li>
              </ul>
              <h4>Best Used On</h4>
              <ul>
                <li>Desktop</li>
                <li>Mobile</li>
              </ul>
            </div>
            <div class="span9">
              <h3>When to Use</h3>
              <p>TextCell is a string cell type that renders a form with a text
                area in a modal dialog instead of
                an <code>&lt;input type="text" /&gt;</code> editor. It
                is best suited for entering a large body of text.</p>
              <h3>Prerequisites</h3>
              <p>TextCell requires <a
                href="http://twitter.github.com/bootstrap/javascript.html#modals"
                title="bootstrap-modal.js">bootstrap-modal.js</a> to render
                it&apos;s modal dialog. TextCell is tested against Bootstrap
                version 2.2.2. Bootstrap version 2.3.x is not recommended due to
                a number of critical bugs.</p>
              <textarea class="code-snippet" data-mode="htmlmixed">
                &lt;link rel="stylesheet" href="assets/css/bootstrap.css" /&gt;
                <!-- include this if you want to use TextCell on mobile browsers -->
                &lt;link rel="stylesheet" href="assets/css/bootstrap-responsive.css" /&gt;
                &lt;link rel="stylesheet" href="lib/extensions/text-cell/backgrid-text-cell.css" /&gt;
                &lt;script src="assets/js/bootstrap.js"&gt;&lt;/script&gt;
                &lt;script src="lib/extensions/text-cell/backgrid-text-cell.js"&gt;&lt;/script&gt;</textarea>
              <textarea class="code-snippet" data-mode="javascript" data-eval="yes">
                var Book = Backbone.Model.extend({});
                var Books = Backbone.Collection.extend({
                  model: Book
                });
                var books = new Books([{ description: "Lorem ipsum dolor sit amet, consectetur adipiscing elit. Praesent sed nibh tortor, nec mollis diam. Class aptent taciti sociosqu ad litora torquent per conubia nostra, per inceptos himenaeos. Morbi venenatis sollicitudin vulputate. Aenean dapibus ultrices odio. Lorem ipsum dolor sit amet, consectetur adipiscing elit. Nulla id molestie erat. Cum sociis natoque penatibus et magnis dis parturient montes, nascetur ridiculus mus. Ut nec erat quis massa gravida facilisis. Ut at nisi ac tortor consectetur ullamcorper id nec purus. Fusce condimentum, lacus vitae convallis condimentum, velit orci auctor dui, et mattis dui est sed purus. Praesent pharetra, metus sit amet lacinia adipiscing, purus dolor sodales orci, non malesuada orci orci sit amet dolor. Sed id nisl et neque sollicitudin condimentum eget in nisl." }]);

                var grid = new Backgrid.Grid({
                  columns: [{
                    name: "description",
                    label: "Description",
                    // You can use Backgrid.Extension.TextCell.extend() too.
                    // See the JSDoc for a list of configurable options.
                    cell: "text"
                  }],

                  collection: books
                });

                $("#text-cell-example-result").append(grid.render().el);
              </textarea>
              <h3>Result</h3>
              <div id="text-cell-example-result" class="backgrid-container" style="height: auto;"></div>
            </div>
          </div>
          <div class="row-fluid">
            <div class="span3">
              <h2 id="api-moment-cell">MomentCell</h2>
              <h4>Best Used On</h4>
              <ul>
                <li>Desktop</li>
                <li>Mobile</li>
              </ul>
            </div>
            <div class="span9">
              <h3>When to Use</h3>
              <p>While the core DatetimeCell is light-weight and does the job of
                formatting IS0-8601 datetime strings fairly well, it may not be
                well suited when the datatime strings are not in ISO
                format.</p>
              <h3>Prerequisites</h3>
              <p>MomentCell uses <a href="http://moment.js/"
                title="Moment.js">Moment.js</a> to render a very powerful
                datetime cell. MomentCell is tested against Moment.js version
                1.7.2.</p>
              <textarea class="code-snippet" data-mode="htmlmixed">
                &lt;link rel="stylesheet" href="lib/extensions/moment-cell/backgrid-moment-cell.css" /&gt;
                &lt;script src="assets/js/moment/moment.js"&gt;&lt;/script&gt;
                &lt;script src="lib/extensions/moment-cell/backgrid-moment-cell.js"&gt;&lt;/script&gt;
                <!-- Moment.js language files for i18n. -->
                <!-- Moment.js language files must be included after
                     backgrid-moment-cell.js because it changes moment.js' default
                     language -->
                &lt;script src="assets/js/moment/lang/zh-tw.min.js"&gt;&lt;/script&gt;</textarea>
              <h3>Usage</h3>
              <p>The default MomentCell acts just like DatetimeCell, so if you
                have a column with datetime values, the default MomentCell is
                almost a drop-in replacement, with the only difference being
                that an offset is always present in the output.</p>
              <p>In addition to the ability to read and write ISO-8601 datetime
                strings. By specifying the model and display formats, MomentCell
                can convert and validated any datetime values moment.js
                understands.
              <p>Like the core cell types, you can configure MomentCell
                simply by extending it.</p>
              <textarea class="code-snippet" data-mode="javascript" data-eval="yes">
                var Datum = Backbone.Model.extend({});

                var Data = Backbone.Collection.extend({
                  model: Datum
                });

                var data = new Data([{
                  date: "270/3/1",
                  time: "12:34:56.789",
                  datetime: "1911-10-10T07:00:00"
                }]);

                var grid = new Backgrid.Grid({
                  columns: [{
                    name: "datetime",
                    // You can use a default MomentCell by just writing a name
                    cell: "moment"
                  }, {
                    name: "date",
                    cell: Backgrid.Extension.MomentCell.extend({
                      modelFormat: "YYYY/M/D",
                      // You can specify the locales of the model and display formats too
                      displayLang: "zh-tw",
                      displayFormat: "YYYY-MMM-DD"
                    })
                  }, {
                    name: "time",
                    cell: Backgrid.Extension.MomentCell.extend({
                      modelInUTC: true,
                      modelFormat: "HH:mm:ss.SSS",
                      displayFormat: "H:m:s",
                      // By default all the values are presumed to be in UTC,
                      // you can convert it to the browser's local time if you
                      // want
                      displayInUTC: false
                    })
                  }],
                  collection: data
                });

                $("#moment-cell-example-result").append(grid.render().el);</textarea>
              <h3>Result</h3>
              <div id="moment-cell-example-result" class="backgrid-container" style="height: auto;"></div>
            </div>
          </div>
          <div class="row-fluid">
            <div class="span3">
              <h2 id="api-select2-cell">Select2Cell</h2>
              <ul class="nav">
                <li><a href="api/index.html#!/api/Backgrid.Extension.Select2Cell">Backgrid.Extension.Select2Cell</a></li>
                <li><a href="api/index.html#!/api/Backgrid.Extension.Select2CellEditor">Backgrid.Extension.Select2CellEditor</a></li>
              </ul>
              <h4>Best Used On</h4>
              <ul>
                <li>Desktop</li>
                <li>Mobile</li>
              </ul>
            </div>
            <div class="span9">
              <h3>When to Use</h3>
              <p>When you have a relatively large number of available options
              for a column, or want to use a select box with autocomplete
              capability.</p>
              <h3>Prerequisites</h3>
              <p>Select2Cell uses the <a
                href="http://ivaynberg.github.com/select2/"
                title="select2">Select2</a> jQuery plugin to render its select
                box. Select2Cell is tested with Select2 version 3.2.</p>
              <textarea class="code-snippet" data-mode="htmlmixed">
                &lt;link rel="stylesheet" href="assets/css/select2.css" /&gt;
                &lt;link rel="stylesheet" href="lib/extensions/select2-cell/backgrid-select2-cell.css" /&gt;
                &lt;script src="assets/js/select2.js"&gt;&lt;/script&gt;
                &lt;script src="lib/extensions/select2-cell/backgrid-select2-cell.js"&gt;&lt;/script&gt;</textarea>
              <h3>Usage</h3>
              <p>Select2Cell is a very simple extension of the default
              SelectCell. You can configure individual instances by supplying
              a <code>select2Options</code> object hash during extension, in
              addition to the options SelectCell supports.</p>
              <textarea class="code-snippet" data-mode="javascript" data-eval="yes">

                var data = new Backbone.Collection([{number: 5, another: 1}]);

                // Just like SelectCell, Select2Cell supports option lists and groups
                var numbers = [{name: 10, values: [
                  [1, 1], [2, 2], [3, 3], [4, 4], [5, 5],
                  [6, 6], [7, 7], [8, 8], [9, 9], [10, 10]
                ]}];

                var MySelect2Cell = Backgrid.Extension.Select2Cell.extend({
                  select2Options: {
                    // any options specific to `select2` goes here
                  },
                  optionValues: numbers
                });

                var grid = new Backgrid.Grid({
                  columns: [{
                    name: "number",
                    cell: MySelect2Cell
                  }, {
                    name: "another",
                    cell: MySelect2Cell
                  }],
                  collection: data
                });

                $("#select2-cell-example-result").append(grid.render().el);</textarea>
              <h3>Result</h3>
              <div id="select2-cell-example-result" class="backgrid-container" style="height: auto;"></div>
            </div>
          </div>
        </section>
        <section id="styling">
          <div class="page-header">
            <h1>Styling</h1>
          </div>
          <div class="row-fluid">
            <div class="span12">
              <p>Out of the box, Backgrid.js generates simple semantic HTML
                table elements that you can style with pure CSS. This section is
                only going to briefly describe some of the more important
                classes, and things that you should be aware of when
                styling.</p>

              <div class="row-fluid">
                <div class="span6">
                  <h2>.backgrid-container</h2>
                  <p>This is the class that you should put into any container
                    element that will hold the generated table. By default, it
                    has a fixed maximum height and 100% width with no borders
                    and paddings. It also serves as a <em>positioned</em>
                    element so if you need to absolutely position any elements
                    inside your custom table element classes, you can position
                    them against this container.</p>
                </div>
                <div class="span6">
                  <h2>&nbsp;</h2>
                  <textarea class="code-snippet" data-mode="css">
                    .backgrid-container {
                      position: relative;
                      display: block;
                      width: 100%;
                      height: 494px;
                      padding: 0;
                      overflow: auto;
                      border: 0;
                    }</textarea>
                </div>
              </div>
              <div class="row-fluid">
                <div class="span6">
                  <h2>.backgrid</h2>
                  <p>This is the class that will be applied to every Backgrid.js
                    generated table. All other Backgrid.js default styles on
                    table elements will only apply to descendents
                    of tables of this class.</p>
                  <textarea class="code-snippet" data-mode="css">
                    /* Say you want to give some shiny gradient background colors
                       to your table header */
                    .backgrid th {
                      background-image: linear-gradient(#2F2727, #1a82f7);
                    }</textarea>
                </div>
                <div class="span6">
                  <h2>&nbsp;</h2>
                  <p>Although usually unnecessary, if you want to completely
                    remove all Backgrid.js styles, you can supply
                    a <code>className</code> attribute to
                    the <code>Backgrid.Grid</code> constructor:</p>
                  <textarea class="code-snippet" data-mode="javascript">
                    var grid = new Backgrid.Grid({
                      className: "my-awesome-css-animated-grid",
                      ...
                    });</textarea>
                </div>
              </div>
              <div class="row-fluid">
                <div class="span12">
                  <h2>.backgrid .*-cell</h2>
                  <p>Every cell class Backgrid.js defines has a CSS class
                    applied to them of the same, but dasherized name. The
                    default styles apply a <code>text-align: left</code> to text
                    cells and <code>text-align: right</code> to numeric and
                    datetime cells. All cell editor that uses
                    the <code>&lt;input&gt;</code> element is absolutely
                    positioned against the table cell.</p>
                  <p>See the relevant <a href="#api-cell">cell classes</a> for
                    details.</p>
                </div>
              </div>
            </div>
          </div>
        </section>
        <section id="faq">
          <div class="page-header">
            <h1>Frequently Asked Questions</h1>
          </div>
          <div class="row-fluid">
            <div class="span12">
              <h2>How do I add or remove a row?</h2>
              <p>You can either use <a
              href="http://backbonejs.org/#Collection-add"
              title="Backbone.Collection#add">Backbone.Collection#add</a> or <a
              href="#api-grid" title="Grid#insertRow">Grid#insertRow</a> for
              insertion. Similarly, use <a
              href="http://backbonejs.org/#Collection-remove"
              title="Backbone.Collection#remove">Backbone.Collection#remove</a>
              or <a href="#api-grid" title="Grid#removeRow">Grid#removeRow</a>
              to remove rows.</p>
              <h2>How do I validate user input?</h2>
              <p>See <a href="#api-formatter" title="Formatter">Formatter</a>.</p>
              <h2>How do I save my row changes to the server immediately?</h2>
              <textarea class="code-snippet" data-mode="javascript">
                var MyModel = Backbone.Model.extend({
                  initialize: function () {
                    Backbone.Model.prototype.initialize.apply(this, arguments);
                    this.on("change", function (model, options) {
                      if (options && options.save === false) return;
                      model.save();
                    });
                  }
                });</textarea>
              <h2>Why doesn&apos;t Backgrid.js support AMD (or NPM)?</h2>
              <p>The same question can be asked for volo, bower, ender,
                browserify and many other competing solutions. The number one
                reason Backgrid.js does not support AMD is because of the
                barrier it presents to writing extensions that require
                third-party libraries that don&apos;t support AMD. In addition
                to this, Underscore.js and Backbone.js also do not support AMD
                at this time.</p>
              <p>The problem with supporting any package manager is that
                Backgrid.js is a highly modular project, and that deciding to
                use any package manager presupposes all its submodules and
                dependency is compatible with such a package manager and its
                importing mechanism. The Javascript ecosystem has gotten so
                diverse now that there is still not yet a clear packaging winner
                that everybody uses and works well under most situations, it is
                also not clear that ES Harmony&apos;s module system will be
                backward compatible with AMD.</p>
              <p>Having said that, Backgrid.js doesn&apos;t do anything to
                prevent you from adding support to your favorite package
                manager. You are encouraged to fork and maintain your own
                Backgrid.js packages.</p>
              <p>You are also more than welcomed to convince me
                on <a href="https://github.com/wyuenho/backgrid/issues">Github</a>
                as you may probably know more than I do about packaging
                Javascripts.</p>
              <h2>Where do I go to ask questions?</h2>
              <p>Just ask away
                on <a href="https://github.com/wyuenho/backgrid/issues">Github</a>.</p>
              <h2>Does Backgrid.js support adaptive scrolling?</h2>
              <p>Some data grid widgets out there support a technique
                called adaptive scrolling, meaning the DOM elements will be
                swapped out of a viewport and new ones appended as the
                models are loaded from the server, thus keeping the memory
                more or less constant while providing an illusion to
                end-users that there&apos;s no limit to the number of rows the
                data grid can handle.</p>
              <p>Backgrid.js has something better and achieves the same
                effect with much cleaner code -
                <a href="#api-paginator">paginator extension</a>, which
                uses <a href="https://github.com/wyuenho/backbone-pageable/"
                title="backbone-pageable">backbone-pageable</a>. The paginator
                supports both paging on the server-side, or preloading all the
                models and paging purely through the browser. Paginated
                Backgrid.Grid instances only render one page of DOM nodes at a
                time to save memory and keep your web page responsive.</p>
              <h2>Does Backgrid.js support function aggregates?</h2>
              <p>No, because it is not the goal of this project to produce a
                full-fledged web-based spreadsheet. However, doing aggregation
                is trivial using Underscore.js methods</p>
              <textarea class="code-snippet" data-mode="javascript">
                // sum all the values of a column
                var sum = collection.reduce(function (accum, num) {
                  return accum + num;
                });</textarea>
              <h2>Does Backgrid.js support multi-user editing?</h2>
              <p>Inside a Backgrid grid, every cell listens to the change event
                for its model value. The cells will rerender themselves during
                display mode upon changes in the model values. However, this
                functionality is only meant for synchronizing data automatically
                across multiple grids on the same page. If you are attempting to
                synchronize data changes across multiple processes, you will
                need some kind of a locking mechanism for the individual cells,
                Backgrid.js provides no help for that and you have to do this
                yourself. Implementing such web-based spreadsheet-like broker
                system is outside of the scope of this project, pull requests
                are welcome however.</p>
              <h2>Does Backgrid.js support feature (X)?</h2>
              <p>If the feature you have in mind isn&apos;t found here in this
                Backgrid.js version, it could either be in the works or under
                consideration.</p>
              <p>See the list
                of <a href="https://github.com/wyuenho/backgrid/issues?labels=enhancement%2Ctask&amp;page=1&amp;state=open"
                      title="Github Issues">tasks and enhancements</a>.</p>
              <h2>How to build Backgrid.js?</h2>
              <p><a href="https://github.com/wyuenho/backgrid/blob/gh-pages/CONTRIBUTING.md#building" title="Contributing">See Building.</a></p>
              <h2 id="contribute">How do I contribute?</h2>
              <p><a href="https://github.com/wyuenho/backgrid/blob/gh-pages/CONTRIBUTING.md" title="Contributing">See Contributing.</a></p>
            </div>
          </div>
        </section>
        <section id="license">
          <div class="page-header">
            <h1>License</h1>
          </div>
          <p>Copyright &copy; 2013 Jimmy Yuen Ho Wong and
            Contributors.</p>
          <p>Licensed under the <a href="LICENSE-MIT">MIT license</a>.</p>
        </section>
      </div>
    </div>
    <script type="text/javascript">
      var _gaq = _gaq || [];
      _gaq.push(['_setAccount', 'UA-36403214-1']);
      _gaq.push(['_setDomainName', 'backgridjs.com']);
      _gaq.push(['_setAllowLinker', true]);
      _gaq.push(['_trackPageview']);

      (function() {
        var ga = document.createElement('script'); ga.type = 'text/javascript'; ga.async = true;
        ga.src = ('https:' == document.location.protocol ? 'https://ssl' : 'http://www') + '.google-analytics.com/ga.js';
        var s = document.getElementsByTagName('script')[0]; s.parentNode.insertBefore(ga, s);
      })();
    </script>
    <script src="assets/js/scale.fix.js"></script>
    <script src="//cdnjs.cloudflare.com/ajax/libs/jquery/1.9.1/jquery.min.js"></script>
    <script src="//cdnjs.cloudflare.com/ajax/libs/underscore.js/1.4.4/underscore-min.js"></script>
    <script src="//cdnjs.cloudflare.com/ajax/libs/backbone.js/1.0.0/backbone-min.js"></script>
    <script src="//cdnjs.cloudflare.com/ajax/libs/backbone-pageable/1.2.2/backbone-pageable.min.js"></script>
    <script src="//cdnjs.cloudflare.com/ajax/libs/twitter-bootstrap/2.2.2/bootstrap.min.js"></script>
    <script src="//cdnjs.cloudflare.com/ajax/libs/select2/3.3.2/select2.min.js"></script>
    <script src="//cdnjs.cloudflare.com/ajax/libs/moment.js/2.0.0/moment.min.js"></script>
    <script src="//cdnjs.cloudflare.com/ajax/libs/lunr.js/0.3.0/lunr.min.js"></script>
    <script src="lib/backgrid.min.js"></script>
    <script src="lib/extensions/paginator/backgrid-paginator.min.js"></script>
    <script src="lib/extensions/text-cell/backgrid-text-cell.min.js"></script>
    <script src="lib/extensions/moment-cell/backgrid-moment-cell.min.js"></script>
    <script src="lib/extensions/select2-cell/backgrid-select2-cell.js"></script>
    <script src="lib/extensions/select-all/backgrid-select-all.min.js"></script>
    <script src="lib/extensions/filter/backgrid-filter.min.js"></script>
    <script src="//cdnjs.cloudflare.com/ajax/libs/codemirror/2.36.0/codemirror.min.js"></script>
    <script src="//cdnjs.cloudflare.com/ajax/libs/codemirror/2.36.0/formatting.min.js"></script>
    <script src="//cdnjs.cloudflare.com/ajax/libs/codemirror/2.36.0/xml.min.js"></script>
    <script src="//cdnjs.cloudflare.com/ajax/libs/codemirror/2.36.0/css.min.js"></script>
    <script src="//cdnjs.cloudflare.com/ajax/libs/codemirror/2.36.0/javascript.min.js"></script>
    <script src="//cdnjs.cloudflare.com/ajax/libs/codemirror/2.36.0/htmlmixed.min.js"></script>
    <script src="//cdnjs.cloudflare.com/ajax/libs/codemirror/2.36.0/shell.min.js"></script>
    <script src="//cdnjs.cloudflare.com/ajax/libs/moment.js/2.0.0/lang/zh-tw.min.js"></script>
    <script>
      (function () {

        moment.lang("en");

        $(document).ready(function () {

          var codestr = '';

          $("textarea.code-snippet").each(function (index, elm) {
            var $elm = $(elm);

            var codemirror = CodeMirror.fromTextArea(elm, {
              mode: $elm.data("mode"),
              readOnly: true,
              lineNumbers: true,
              theme: "ambiance",
              tabindex: -1
            });

            var start = { line: 0, ch: 0 };
            var end = codemirror.posFromIndex(codemirror.getValue().length - 1);

            codemirror.autoIndentRange(start, end);

            if ($elm.data("eval") === "yes") {
              if ($elm.data("mode") === "javascript") {
                codestr = codestr + "\n" + codemirror.getValue();
              }
            }

            $elm.data("codemirror", codemirror);
          });

          var scriptTag = document.createElement("script");
          scriptTag.innerHTML = codestr;
          document.body.appendChild(scriptTag);
        });

        $(document).ready(function () {
          $("a[href^='#']").click(function (e) {
            e.preventDefault();
            var target = this.hash;
            if (target) {
              var $target = $(target);
              $("html, body").stop().animate({
                "scrollTop": $target.offset().top - 55
              }, 500, "swing", function() {
                window.location.hash = target;
              });
            }
          });
        });

        $(document).ready(function () {

          function nextChristmas() {
            var now = new Date();
            if (now.getMonth() < 11 || (now.getMonth() == 11 && now.getDate() < 24)) {
              return new Date(now.getFullYear() + "-12-24T00:00Z").toISOString();
            }

            if (now.getMonth() == 11 && now.getDate() >= 26) {
              return new Date(now.getFullYear() + 1 + "-12-24T00:00Z").toISOString();
            }
          }

          var santa1 = new Backbone.Model({
            name: "Santa Clause",
            age: new Date().getFullYear() - 270,
            birthday: "0270-03-01",
            gender: "m",
            alive: true
          });

          var santa2 = new Backbone.Model({
            url: "http://santaclaus.com",
            email: "santa@santaclaus.com",
            nextDeliveryTime: nextChristmas(),
            hisLocalTime: new Date().toISOString().split(/T|Z| +/)[1],
            moneyInWallet: 10.7
          });

          var columns = [{
            name: "name",
            cell: "string",
            label: "Name (StringCell)"
          }, {
            name: "age",
            cell: "integer",
            label: "Age (IntegerCell)"
          }, {
            name: "birthday",
            cell: "date",
            label: "Birthday (DateCell)"
          }, {
            name: "gender",
            cell: Backgrid.SelectCell.extend({
              optionValues: [["Male", "m"], ["Female", "f"]]
            }),
            label: "Gender (SelectCell)"
          }, {
            name: "alive",
            cell: "boolean",
            label: "Alive (BooleanCell)"
          }, {
            name: "url",
            cell: "uri",
            label: "URL (UriCell)"
          }, {
            name: "email",
            cell: "email",
            label: "Email (EmailCell)"
          }, {
            name: "nextDeliveryTime",
            cell: "datetime",
            label: "Next Delivery Time (DateTimeCell)"
          }, {
            name: "hisLocalTime", // His local time is your local time, Santa lives at the North Pole.
            cell: "time",
            label: "His Local Time (TimeCell)"
          }, {
            name: "moneyInWallet",
            cell: "number",
            label: "Change in Wallet (NumberCell)"
          }];

          var cellDemoGrid1 = new Backgrid.Grid({
            columns: columns.slice(0, 5),
            collection: new Backbone.Collection([santa1])
          });

          $("#cell-demo-grid-1").append(cellDemoGrid1.render().el);

          var cellDemoGrid2 = new Backgrid.Grid({
            columns: columns.slice(5),
            collection: new Backbone.Collection([santa2])
          });

          $("#cell-demo-grid-2").append(cellDemoGrid2.render().el);
        });
      }());
    </script>
    <script>
      // Google +1
      (function() {
        var po = document.createElement('script'); po.type = 'text/javascript'; po.async = true;
        po.src = 'https://apis.google.com/js/plusone.js';
        var s = document.getElementsByTagName('script')[0]; s.parentNode.insertBefore(po, s);
      })();

      // Tweet Button
      !function(d,s,id) {
        var js,fjs=d.getElementsByTagName(s)[0];
        if(!d.getElementById(id)){
          js=d.createElement(s);
          js.id=id;
          js.src="//platform.twitter.com/widgets.js";
          fjs.parentNode.insertBefore(js,fjs);
        }
      }(document,"script","twitter-wjs");
    </script>
  </body>
=======
  <body>Redirecting to Backgrid API Doc</body>
>>>>>>> 8203e6ca
</html><|MERGE_RESOLUTION|>--- conflicted
+++ resolved
@@ -4,1856 +4,5 @@
     <title>Redirecting to Backgrid API Doc in 1 second</title>
     <meta http-equiv="refresh" content="0;URL='http://wyuenho.github.com/backgrid/api/'" />
   </head>
-<<<<<<< HEAD
-  <body>
-    <div id="main">
-      <header>
-        <div class="navbar navbar-fixed-top">
-          <div class="navbar-inner">
-            <div class="container">
-              <a href="."
-                 class="brand" title="A powerful widget set for building data grids with Backbone.js">Backgrid.js</a>
-              <a class="btn btn-navbar" data-toggle="collapse" data-target=".nav-collapse">
-                <span class="icon-bar"></span>
-                <span class="icon-bar"></span>
-                <span class="icon-bar"></span>
-              </a>
-              <div class="nav-collapse collapse">
-                <ul class="nav nav-pills">
-                  <li class="dropdown">
-                    <a class="dropdown-toggle" data-toggle="dropdown" data-target="#" href="#">
-                      Introduction
-                      <b class="caret"></b>
-                    </a>
-                    <ul class="dropdown-menu">
-                      <li><a href="#features">Features</a></li>
-                      <li><a href="#getting-started">Getting Started</a></li>
-                      <li><a href="#examples">Examples</a></li>
-                    </ul>
-                  </li>
-                  <li class="dropdown">
-                    <a class="dropdown-toggle" data-toggle="dropdown" data-target="#" href="#">
-                      API Reference
-                      <b class="caret"></b>
-                    </a>
-                    <ul class="dropdown-menu">
-                      <li><a href="#api-grid">Grid</a></li>
-                      <li><a href="#api-column">Column</a></li>
-                      <li><a href="#api-cell">Cell</a></li>
-                      <li><a href="#api-formatter">Formatter</a></li>
-                      <li><a href="#api-header">Header</a></li>
-                      <li><a href="#api-row">Row</a></li>
-                      <li><a href="#api-body">Body</a></li>
-                      <li><a href="#api-footer">Footer</a></li>
-                      <li class="divider"></li>
-                      <li><a href="#extensions"><strong class="muted">Extensions</strong></a></li>
-                      <li class="divider"></li>
-                      <li><a href="#api-select-all">SelectAll</a></li>
-                      <li><a href="#api-paginator">Paginator</a></li>
-                      <li><a href="#api-filter">Filter</a></li>
-                      <li><a href="#api-text-cell">TextCell</a></li>
-                      <li><a href="#api-moment-cell">MomentCell</a></li>
-                      <li><a href="#api-select2-cell">Select2Cell</a></li>
-                    </ul>
-                  </li>
-                  <li class="dropdown">
-                    <a class="dropdown-toggle" data-toggle="dropdown" data-target="#" href="#">
-                      More Info
-                      <b class="caret"></b>
-                    </a>
-                    <ul class="dropdown-menu">
-                      <li><a href="#styling">Styling</a></li>
-                      <li class="divider"></li>
-                      <li><a href="#faq">FAQ</a></li>
-                      <li><a href="https://github.com/wyuenho/backgrid/blob/master/CHANGELOG.md" target="_blank">Change Log</a></li>
-                      <li><a href="#license">License</a></li>
-                    </ul>
-                  </li>
-                  <li id="social-media">
-                    <a href="https://twitter.com/share" class="twitter-share-button" data-url="http://backgridjs.com" data-counturl="wyuenho.github.com/backgrid" data-via="wong_jim" data-hashtags="backgridjs,backbone_js">Tweet</a>
-                    <div class="g-plusone" data-size="medium"></div>
-                    <iframe src="http://ghbtns.com/github-btn.html?user=wyuenho&repo=backgrid&type=watch&count=true"
-                            allowtransparency="true" frameborder="0" scrolling="0" width="110" height="20"></iframe>
-                    <a href="https://coderwall.com/wyuenho"><img alt="Endorse wyuenho on Coderwall" src="http://api.coderwall.com/wyuenho/endorsecount.png" /></a>
-                    <iframe allowtransparency="true" frameborder="0" scrolling="no"
-                            style="border: 0; margin: 0 0 0 15px; padding: 0;"
-                            src="https://www.gittip.com/wyuenho/widget.html" width="48pt" height="22pt"></iframe>
-                  </li>
-                </ul>
-              </div>
-            </div>
-            <a class="visible-desktop" href="https://github.com/wyuenho/backgrid">
-              <img style="position: absolute; top: 0; right: 0; border: 0;" src="assets/img/forkme_right_gray_6d6d6d.png" alt="Fork me on GitHub">
-            </a>
-          </div>
-        </div>
-      </header>
-      <div class="container">
-        <section class="hero-unit">
-          <h1>Backgrid.js</h1>
-          <p class="lead">
-            Backgrid.js is a set of components for
-            building <strong>semantic</strong> and <strong>easily
-            stylable</strong> <strong>data grid</strong> widgets.</p>
-          <p class="lead">It offers a simple, intuitive
-              programming interface that makes easy things easy, but <em>hard things possible</em>
-              when dealing with tabular data.</p>
-          <p>
-            <div class="btn-group">
-              <a class="btn btn-large btn-success" href="#examples">See Examples</a>
-              <a class="btn btn-large btn-primary hidden-phone hidden-tablet"
-                 href="https://github.com/wyuenho/backgrid/tags">Download v0.2.6</a>
-              <a class="btn btn-large btn-info"
-                 href="https://github.com/wyuenho/backgrid/blob/0.2.6/CHANGELOG.md">What's new?</a>
-            </div>
-          </p>
-        </section>
-        <div id="features">
-          <div class="page-header">
-            <h1>Features</h1>
-            <p>The goal of Backgrid.js is to produce a set of core Backbone UI
-              elements that offer you all the basic displaying, sorting and
-              editing functionalities you&apos;d expect, and to create an
-              elegant API that makes extending Backgrid.js with extra
-              functionalities easy.</p>
-          </div>
-          <div class="row-fluid">
-            <div class="span6">
-              <h2>Advantages</h2>
-              <ul>
-                <li>No Hungarian notations.</li>
-                <li>Solid foundation. Based
-                  on <a href="http://backbonejs.org">Backbone.js</a>.</li>
-                <li>Semantic and <a href="#styling">easily stylable</a>. Just
-                  style with plain CSS like you would a normal HTML table.</li>
-                <li>Low learning curve. Works with plain old Backbone models and
-                  collections. Easy things are easy, hards things possible.</li>
-                <li>Highly modular and customizable. Componenets are just simple
-                  Backbone View classes, customization is easy if you already
-                  know Backbone.</li>
-                <li>Lightweight. Extra features are separated
-                  into <a href="#extensions">extensions</a>, which keeps the
-                  bloat away.</li>
-                <li>Good documentation.</li>
-                <li>Well tested. Comes with <a href="test/" title="Jasmine Tests">100s of test cases</a>.</li>
-              </ul>
-            </div>
-            <div class="span6">
-              <h2>Supported browsers: <b style="font-size: 14px; font-family: 'Helvetica Neue', Helvetica, Arial, sans-serif; font-weight: normal;">[1]</b></h2>
-              <ul>
-                <li>Internet Explorer 8+</li>
-                <li>Chrome 4+</li>
-                <li>Safari 4+</li>
-                <li>Firefox 4+</li>
-                <li>Opera 9+</li>
-              </ul>
-              <aside class="note">
-                <h3>Notes:</h3>
-                <div>1. Both the desktop and mobile versions of the above browsers are supported.</div>
-              </aside>
-            </div>
-          </div>
-        </div>
-        <section id="getting-started">
-          <div class="page-header">
-            <h1>Getting Started</h1>
-          </div>
-          <div class="row-fluid">
-            <div class="span6">
-              <p>
-                Backgrid.js depends on 3 libraries to function:
-              </p>
-              <ul>
-                <li><a href="http://jquery.com">jquery &gt;= 1.7.0</a></li>
-                <li><a href="http://underscorejs.org">underscore.js ~ 1.4.0</a></li>
-                <li><a href="http://backbonejs.org">backbone.js >= 0.9.10</a></li>
-              </ul>
-              <aside class="note">
-                <h5>Note:</h5> If you don&apos;t care about having the latest
-                versions of the dependencies, you can use the bundled libraries
-                in the download package.
-              </aside>
-            </div>
-            <div class="span6">
-              <p>
-                Something like the following will get
-                the <strong>Backgrid.js</strong> core loaded:
-              </p>
-              <textarea class="code-snippet" data-mode="htmlmixed">
-                &lt;link rel="stylesheet" href="lib/backgrid.css" /&gt;
-                &lt;script src="assets/js/jquery.js"&gt;&lt;/script&gt;
-                &lt;script src="assets/js/underscore.js"&gt;&lt;/script&gt;
-                &lt;script src="assets/js/backbone.js"&gt;&lt;/script&gt;
-                &lt;script src="lib/backgrid.js"&gt;&lt;/script&gt;</textarea>
-              <p>Adjust the paths as needed.</p>
-            </div>
-          </div>
-        </section>
-        <section id="examples">
-          <div class="page-header">
-            <h1>Examples</h1>
-          </div>
-          <div class="row-fluid">
-            <div class="span12">
-              <div class="row-fluid">
-                <div class="span6">
-                  <h2>Collection and Model</h2>
-                  <p>Before you can display any tabular data in a grid, you must
-                    first obtain the data.</p>
-                  <p>At the most basic level, Backgrid pretends that every row
-                    is a model object and the whole table is backed by a simple
-                    Backbone collection.</p>
-                  <p>Suppose we have a list of territory info objects:</p>
-                </div>
-                <div class="span6">
-                  <textarea class="code-snippet" data-mode="javascript" data-eval="yes">
-                    var Territory = Backbone.Model.extend({});
-
-                    var Territories = Backbone.Collection.extend({
-                      model: Territory,
-                      url: "examples/territories.json"
-                    });
-
-                    var territories = new Territories();</textarea>
-                </div>
-              </div>
-              <div class="row-fluid">
-                <div class="span12">
-                  <h2 id="example-1">Grid</h2>
-                  <p>
-                    The main entry point of the Backgrid package is the
-                    Backgrid.Grid class. You can create a default Backgrid by
-                    first defining some columns, and then put that list of
-                    columns and the collection of data into the Grid constructor
-                    like this:
-                  </p>
-                  <textarea class="code-snippet" data-mode="javascript" data-eval="yes">
-                    var columns = [{
-                      name: "id", // The key of the model attribute
-                      label: "ID", // The name to display in the header
-                      editable: false, // By default every cell in a column is editable, but *ID* shouldn&apos;t be
-                      // Defines a cell type, and ID is displayed as an integer without the &apos;,&apos; separating 1000s.
-                      cell: Backgrid.IntegerCell.extend({
-                        orderSeparator: &apos;&apos;
-                      })
-                    }, {
-                      name: "name",
-                      label: "Name",
-                      // The cell type can be a reference of a Backgrid.Cell subclass, any Backgrid.Cell subclass instances like *id* above, or a string
-                      cell: "string" // This is converted to "StringCell" and a corresponding class in the Backgrid package namespace is looked up
-                    }, {
-                      name: "pop",
-                      label: "Population",
-                      cell: "integer" // An integer cell is a number cell that displays humanized integers
-                    }, {
-                      name: "percentage",
-                      label: "% of World Population",
-                      cell: "number" // A cell type for floating point value, defaults to have a precision 2 decimal numbers
-                    }, {
-                      name: "date",
-                      label: "Date",
-                      cell: "date",
-                    }, {
-                      name: "url",
-                      label: "URL",
-                      cell: "uri" // Renders the value in an HTML &lt;a&gt; element
-                    }];
-
-                    // Initialize a new Grid instance
-                    var grid = new Backgrid.Grid({
-                      columns: columns,
-                      collection: territories
-                    });
-
-                    // Render the grid and attach the root to your HTML document
-                    $("#example-1-result").append(grid.render().el);
-
-                    // Fetch some countries from the url
-                    territories.fetch({reset: true});</textarea>
-                </div>
-              </div>
-              <div class="row-fluid">
-                <div class="span12">
-                  <h3>Result</h3>
-                  <div id="example-1-result" class="backgrid-container"></div>
-                  <aside class="note">See <a href="http://en.wikipedia.org/wiki/List_of_countries_by_population">Wikipedia</a></aside>
-                  <br />
-                  <p>The list of column definitions Backgrid.Grid expects is
-                    simply a list of JSON objects, which you can hardcode into
-                    your HTML templates or retrieve from a server when the DOM
-                    is ready. Backgrid.js doesn&apos;t care where the column
-                    definitions come from, as long as you supply the list to the
-                    Grid constructor.</p>
-                  <p>As expected, you now have a basic editable data grid
-                    displayed. All the columns headers are labeled and sortable by
-                    default. ID cells are not editable, and all other cell types
-                    have reasonable validation built in. If the table gets too
-                    large, you get a scroll bar.</p>
-                  <p>Backgrid.js comes with <a href="#api-cell" title="Cells">10
-                      basic cell types</a> in the core
-                      and <a href="#api-text-cell" title="TextCell">many others
-                      as extensions</a>. Cell types such as
-                    <a href="#api-select2-cell"
-                       title="Select2Cell">Select2Cell</a>
-                       and <a href="#api-moment-cell"
-                       title="MomentCell">MomentCell</a> give you a much richer
-                       editing interface for option lists and datetime values on
-                       desktop browsers. In addition, there&apos;s a wide range
-                       of possibilities with how the data is converted for
-                       display and persistence by using <a href="#api-formatter"
-                       title="Formatter">formatters</a> or
-                       customizing <a href="#api-cell">cell classes</a>.</p>
-                </div>
-              </div>
-              <div class="row-fluid">
-                <div class="span12">
-                  <h2 id="example-2">A More Complete Example</h2>
-                  <p>If you have a large result set like the above, you&apos;d
-                    probably want to be able to paginate and filter your
-                    results. This is easily achieved in Backgrid.js.</p>
-                  <p>Backgrid.js comes with a number of filters and a paginator
-                    extension which you can load by including the following into
-                    your <code>head</code> tag:</p>
-                  <textarea class="code-snippet" data-mode="htmlmixed">
-                    &lt;link rel="stylesheet" href="lib/extensions/filter/backgrid-filter.css" /&gt;
-                    &lt;link rel="stylesheet" href="lib/extensions/paginator/backgrid-paginator.css" /&gt;
-                    &lt;script src="assets/js/backbone-pageable.js"&gt;&lt;/script&gt;
-                    &lt;script src="lib/extensions/filter/backgrid-filter.js"&gt;&lt;/script&gt;
-                    &lt;script src="lib/extensions/paginator/backgrid-paginator.js"&gt;&lt;/script&gt;</textarea>
-                  <p>To use the paginator, you must first declare your
-                    collections to be
-                    a <a href="https://github.com/wyuenho/backbone-pageable/"
-                         title="Backbone.PageableCollection">Backbone.PageableCollection</a>,
-                    which is a simple subclass of the Backbone.js Collection with added
-                    pagination behavior.</p>
-                  <textarea class="code-snippet" data-mode="javascript" data-eval="yes">
-                    var PageableTerritories = Backbone.PageableCollection.extend({
-                      model: Territory,
-                      url: "examples/pageable-territories.json",
-                      state: {
-                        pageSize: 15
-                      },
-                      mode: "client" // page entirely on the client side
-                    });
-
-                    var pageableTerritories = new PageableTerritories();
-
-                    // Set up a grid to use the pageable collection
-                    var pageableGrid = new Backgrid.Grid({
-                      columns: columns,
-                      collection: pageableTerritories
-                    });
-
-                    // Render the grid
-                    var $example2 = $("#example-2-result");
-                    $example2.append(pageableGrid.render().el)
-
-                    // Initialize the paginator
-                    var paginator = new Backgrid.Extension.Paginator({
-                      collection: pageableTerritories
-                    });
-
-                    // Render the paginator
-                    $example2.append(paginator.render().el);
-
-                    // Initialize a client-side filter to filter on the client
-                    // mode pageable collection's cache.
-                    var filter = new Backgrid.Extension.ClientSideFilter({
-                      collection: pageableTerritories.fullCollection,
-                      fields: ['name']
-                    });
-
-                    // Render the filter
-                    $example2.prepend(filter.render().el);
-
-                    // Add some space to the filter and move it to the right
-                    // filter.$el.css({float: "right", margin: "20px"});
-                    filter.el.style.cssFloat = "right";
-                    filter.el.style.margin = "20px";
-
-                    // Fetch some data
-                    pageableTerritories.fetch({reset: true});</textarea>
-                </div>
-              </div>
-              <div class="row-fluid">
-                <div class="span12">
-                  <h3>Result</h3>
-                  <div id="example-2-result" class="backgrid-container"></div>
-                </div>
-              </div>
-            </div>
-          </div>
-        </section>
-        <section>
-          <div class="page-header">
-            <h1>API Reference</h1>
-          </div>
-          <div class="row-fluid">
-            <div class="span2">
-              <h2 id="api-grid">Grid</h2>
-              <ul class="nav">
-                <li><a href="api/index.html#!/api/Backgrid.Grid">Backgrid.Grid</a></li>
-              </ul>
-              <h3>Events</h3>
-              <ul class="nav">
-                <li><a href="api/index.html#!/api/Backgrid.Grid-method-render">backgrid:rendered</a></li>
-              </ul>
-            </div>
-            <div class="span10">
-              <h3>How to Use the Grid</h3>
-              <p>As described in the <a href="#examples">examples</a> above, a
-                basic grid needs only a collection and a list of column
-                definitions.</p>
-              <h3>Manipulating Columns and Rows</h3>
-              <p>It is very easy to insert or remove a row in a grid, you just
-                have to pass a model reference
-                to <a href="api/index.html#!/api/Backgrid.Grid-method-insertRow">Grid#insertRow</a>
-                or <a href="api/index.html#!/api/Backgrid.Grid-method-removeRow">Grid#removeRow</a>.</p>
-              <textarea class="code-snippet" data-mode="javascript">
-                // Inserting rows
-                grid.insertRow([{
-                  // model 1
-                }, {
-                  // model 2 ... etc
-                }]);
-
-                // Remove rows
-                var musketeers = grid.collection.where({ job: "Musketeer" });
-                grid.removeRow(musketeers);</textarea>
-              <p>Inserting and remove columns is similarly easy. You just need
-                to pass some definitions
-                to <a href="api/index.html#!/api/Backgrid.Grid-method-insertColumn">Grid#insertColumn</a>
-                or
-                <a href="api/index.html#!/api/Backgrid.Grid-method-removeColumn">Grid#removeColumn</a>.</p>
-              <textarea class="code-snippet" data-mode="javascript">
-                // Insert a few new columns. Make sure your model has these attributes though.
-                grid.insertColumn([{
-
-                    name: "selected",
-                    label: "",
-                    cell: "boolean",
-                    sortable: false,
-                    headerCell: MySelectAllCell
-
-                  }, {
-
-                    name: "address",
-                    label: "Address",
-                    cell: "string"
-
-                  }]);
-
-                // Remove a column
-                var genderCol = grid.columns.where({ name: "gender" });
-                grid.removeColumn(genderCol);</textarea>
-              <h3>Customization</h3>
-              <p>The various ways of customizing a grid are described in the
-                following sections.</p>
-            </div>
-          </div>
-          <div class="row-fluid">
-            <div class="span2">
-              <h2 id="api-column">Columns</h2>
-              <ul class="nav">
-                <li><a href="api/index.html#!/api/Backgrid.Column" title="Backgrid.Column">Backgrid.Column</a></li>
-                <li><a href="api/index.html#!/api/Backgrid.Columns" title="Backgrid.Columns">Backgrid.Columns</a></li>
-              </ul>
-            </div>
-            <div class="span10">
-              <h3>Column Defaults</h3>
-              <p>Column defaults and required parameters are defined in
-                the <a href="api/index.html#!/api/Backgrid.Column-method-initialize">Backgrid.Column#initialize</a>
-                method.</p>
-              <h3>Column Definition</h3>
-              <p>A Column is a placeholder for a column definition.</p>
-              <p>You usually don&apos;t need to create an instance of this class
-                yourself, as a collection of column instances will be created for
-                you from a list of column object literals you provide to the
-                Backgrid.js view class constructors.</p>
-              <p>Internally, columns are stored as a collection in the form of
-                Backgrid.Columns. In addition, all parent views will convert the
-                column definition into
-                a <a href="api/index.html#!/api/Backgrid.Columns">Backgrid.Columns</a>
-                collection and pass a reference to any subviews that require
-                it.</p>
-              <h3>Listening to Column Attribute Changes</h3>
-              <p>Occasionally, you may want to listen to column attribute change
-                events. In that case, you can choose to initialize a
-                Backgrid.Columns collection and listen to events from the
-                individual models.</p>
-              <textarea class="code-snippet" data-mode="javascript" data-eval="no">
-                var myColumns = new Backgrid.Columns({
-                  name: "id", label: "ID", cell: "string"
-                }, {
-                  // ...
-                });
-
-                myColumns.on("change:renderable", function (col, colAttr) {
-                  if (!colAttr) {
-                    // hide the column
-                  }
-                });</textarea>
-            </div>
-          </div>
-          <div class="row-fluid">
-            <div class="span2">
-              <h2 id="api-cell">Cell</h2>
-              <ul class="nav">
-                <li><a href="api/index.html#!/api/Backgrid.Cell">Backgrid.Cell</a></li>
-                <li><a href="api/index.html#!/api/Backgrid.DatetimeCell">Backgrid.DatetimeCell</a></li>
-                <li><a href="api/index.html#!/api/Backgrid.DateCell">Backgrid.DateCell</a></li>
-                <li><a href="api/index.html#!/api/Backgrid.TimeCell">Backgrid.TimeCell</a></li>
-                <li><a href="api/index.html#!/api/Backgrid.NumberCell">Backgrid.NumberCell</a></li>
-                <li><a href="api/index.html#!/api/Backgrid.IntegerCell">Backgrid.IntegerCell</a></li>
-                <li><a href="api/index.html#!/api/Backgrid.StringCell">Backgrid.StringCell</a></li>
-                <li><a href="api/index.html#!/api/Backgrid.UriCell">Backgrid.UriCell</a></li>
-                <li><a href="api/index.html#!/api/Backgrid.EmailCell">Backgrid.EmailCell</a></li>
-                <li><a href="api/index.html#!/api/Backgrid.BooleanCell">Backgrid.BooleanCell</a></li>
-                <li><a href="api/index.html#!/api/Backgrid.SelectCell">Backgrid.SelectCell</a></li>
-                <li><a href="api/index.html#!/api/Backgrid.CellEditor">Backgrid.CellEditor</a></li>
-                <li><a href="api/index.html#!/api/Backgrid.InputCellEditor">Backgrid.InputCellEditor</a></li>
-                <li><a href="api/index.html#!/api/Backgrid.SelectCellEditor">Backgrid.SelectCellEditor</a></li>
-              </ul>
-              <h3>Events</h3>
-              <ul class="nav">
-                <li><a href="api/index.html#!/api/Backgrid.Cell-method-enterEditMode">backgrid:edit</a></li>
-                <li><a href="api/index.html#!/api/Backgrid.Cell-method-enterEditMode">backgrid:editing</a></li>
-                <li><a href="api/index.html#!/api/Backgrid.InputCellEditor-method-saveOrCancel">backgrid:edited</a></li>
-                <li><a href="api/index.html#!/api/Backgrid.InputCellEditor-method-saveOrCancel">backgrid:error</a></li>
-              </ul>
-            </div>
-            <div class="span10">
-              <h3>Demo</h3>
-              <p class="label label-success">Try them</p>
-              <div id="cell-demo-grid-1" class="backgrid-container" style="height: auto"></div>
-              <div id="cell-demo-grid-2" class="backgrid-container" style="height: auto"></div>
-              <aside class="note">
-                <h5>Note:</h5>
-                <p>Backgrid.js and its author are not associated with Santa and
-                  santaclaus.com in any way.</p>
-              </aside>
-              <h3>Configuring Cells</h3>
-              <p>While many built-in cells provide reasonable defaults, you may
-                choose to configure them to suit your own needs.</p>
-              <p>Cell types that you are most likely to configure are the
-                NumberCell, DatetimeCell and SelectCell classes. Once
-                configured, you may use them as the cell attribute values in
-                column definitions.</p>
-              <textarea class="code-snippet" data-mode="javascript" data-eval="no">
-                var grid = new Backgrid.Grid({
-
-                  columns: [{
-                    name: "id",
-                    label: "ID",
-                    editable: false,
-                    // Dynamically defines a new cell type with new defaults.
-                    // ID is displayed as an integer without &apos;,&apos;s.
-                    cell: Backgrid.IntegerCell.extend({
-                      orderSeparator: ''
-                    })
-                  }, {
-                    name: "lastaccessed",
-                    label: "Last Login Time",
-                    editable: false,
-                    cell: Backgrid.DatetimeCell.extend({
-                      includeMilli: true
-                    })
-                  }, {
-                    name: "gender",
-                    label: "Gender",
-                    cell: Backgrid.SelectCell.extend({
-                      // It's possible to render an option group or use a
-                      // function to provide option values too.
-                      optionValues: [["Male", "m"], ["Female", "f"]]
-                    })
-                  }],
-
-                  collection: col
-                });
-              </textarea>
-              <p class="label label-info">Pro Tip</p>
-              <p>SelectCell treats all option values as strings by default, if
-                you need to persist a different type of values into your model,
-                you should extend SelectCell to provide your
-                own <a href="#api-formatter"
-                title="Formatter">formatter</a>.</p>
-              <p>See the <a href="api/index.html" title="API Doc">JSDoc</a> for
-                the various Cell classes for details on what you can configure
-                using this method.</p>
-              <h3>Custom Cell</h3>
-              <p>If the built-in and extension cell classes are not enough for
-                you, you may choose to create your own cell class and supply it
-                to a column definition.</p>
-              <p>If your custom cell will still use a
-                <code>&lt;input type="text" /&gt;</code> like the predefined
-                ones for editing, you may choose to
-                subclass <a href="api/index.html#!/api/Backgrid.Cell">Cell</a>
-                or one of the predefined classes and simply define a className
-                and a <a href="#api-formatter"
-                title="Formatter">formatter</a>. In fact, most of the core cell
-                classes are done this way.</p>
-              <textarea class="code-snippet" data-mode="javascript" data-eval="no">
-                // This is how StringCell is defined.
-
-                Backgrid.StringCell = Cell.extend({
-
-                  // Cell default class names are the lower-cased and dasherized
-                  // form of the the cell class names by convention.
-                  className: "string-cell"
-
-                  formatter: Backgrid.StringFormatter
-
-                });</textarea>
-              <p>If your cell class will render differently in display mode, you
-                may simply
-                override <a href="api/index.html#!/api/Backgrid.Cell-method-render">Cell#render()</a>
-                in your subclass.</p>
-              <h3>Custom CellEditor</h3>
-              <p class="label label-warning">Advanced Usage</p>
-              <p>Some cell types, like the
-                <a href="#api-text-cell" title="TextCell">TextCell</a>
-                extension, may only make sense if the editor is rendered in a
-                modal dialog or a form element in a different part of the
-                page. In that case the
-                default <a href="api/index.html#!/api/Backgrid.InputCellEditor"
-                title="InputCellEditor">InputCellEditor</a>, which renders a
-                <code>&lt;input type="text" /&gt;</code>, will not be suitable
-                and a new <a href="api/index.html#!/api/Backgrid.CellEditor"
-                title="CellEditor">CellEditor</a> must be defined.</p>
-              <p>A custom cell editor should subclass <a
-                href="api/index.html#!/api/Backgrid.CellEditor">CellEditor</a>
-                as it defines a number of required parameters in its initializer
-                and clean up operations that are necessary for most cell
-                editors. When a cell class enters edit mode, a new editor
-                instance is constructed by given it the required parameters, and
-                then a Backbone event <code>backgrid:edit</code> is fired from
-                the cell instance itself. A custom cell class can act on this
-                event to do anything before the cell editor is rendered.</p>
-              <p>Once the cell has entered edit mode, a Backbone event
-                <code>backgrid:editing</code> is fired. A custom cell class can
-                then act on it to do anything after the cell editor has been
-                rendered, e.g. placing the focus inside the editor.</p>
-              <p>During editing, if an error is encountered (see the <a
-                href="#api-formatter">formatter protocol</a> below), a cell
-                editor should fire a Backbone event <code>backgrid:error</code>
-                so that listeners&mdash;usually a cell instance&mdash;can
-                respond appropriately. When editing is done, a cell editor
-                should fire a Backbone <code>backgrid:done</code> event. A cell
-                should be listening to this event so it can remove its editor
-                and re-render itsef in display mode.</p>
-              <p class="label label-important">Truely Advanced Hacking</p>
-              <p>At the most basic level, Cells and CellEditors are simply
-                <a href="http://backbonejs.org/#View"
-                title="Backbone.View">Backbone.View</a> classes that are
-                guaranteed to be given a number of parameters when constructed
-                by <a href="api/index.html#!/api/Backgrid.Row"
-                title="Row">Row</a>. You can use any Backbone.View as your Cell
-                and CellEditor.</p>
-            </div>
-          </div>
-          <div class="row-fluid">
-            <div class="span2">
-              <h2 id="api-formatter">Formatter</h2>
-              <ul class="nav">
-                <li><a href="api/index.html#!/api/Backgrid.CellFormatter">Backgrid.CellFormatter</a></li>
-                <li><a href="api/index.html#!/api/Backgrid.DatetimeFormatter">Backgrid.DatetimeFormatter</a></li>
-                <li><a href="api/index.html#!/api/Backgrid.NumberFormatter">Backgrid.NumberFormatter</a></li>
-              </ul>
-            </div>
-            <div class="span10">
-              <h3>Custom Formatters</h3>
-              <p>In Backgrid.js, cell formatters serves the purpose of converting values
-                between JSON value types and strings, and validation. Writing
-                formatters for value conversion and validation is easy as you only
-                have to conform to a very simple protocol.</p>
-              <p>Any formatters must have the following two methods defined:</p>
-              <textarea class="code-snippet" data-mode="javascript" data-eval="no">
-                var formatter = {
-                  // function (*): string
-                  fromRaw: function (rawData) { },
-                  // function (string): *|undefined
-                  toRaw: function (formattedData) { }
-                };</textarea>
-              <p><code>fromRaw()</code> is called by Backgrid.Cell and its
-                subclasses whenever a raw model value needs to be formatted into
-                a humanized form for display.</p>
-              <p><code>toRaw()</code> is called by Backgrid.CellEditor and its
-                subclasses whenever a user input string needs to be converted back
-                to a raw JSON value for model persistence.</p>
-              <h3>Validation</h3>
-              <p>In addition to user input conversion, toRaw() also validates
-                the user input during conversion. If the user input is invalid
-                or cannot be converted to a JSON value,
-                toRaw() <strong>MUST</strong> return <code>undefined</code>
-                instead of throwing an Error.</p>
-              <p>In addition to using formatters to do simple yes or no
-                validations, if your model class has
-                a <a href="http://backbonejs.org/#Model-validate"
-                title="Backbone.Model#validate">validate()</a> method defined,
-                it will also be used for validation after trying with the
-                formatter.</p>
-              <h3>Using Custom Formatters</h3>
-              <p>A custom formatter can be used instead of the cell's default by
-                extending the cell:</p>
-              <textarea class="code-snippet" data-mode="javascript" data-eval="no">
-                var grid = new Backgrid.Grid({
-                  columns: [{
-                    name: "url",
-                    cell: "uri",
-                    formatter: _.extend({}, Backgrid.CellFormatter.prototype, {
-                      fromRaw: function (rawValue) {
-                        return rawValue.replace("http://", '');
-                      }
-                    })
-                  }],
-                  collection: col
-                });</textarea>
-            </div>
-          </div>
-          <div class="row-fluid">
-            <div class="span2">
-              <h2 id="api-header">Header</h2>
-              <ul class="nav">
-                <li><a href="api/index.html#!/api/Backgrid.Header">Backgrid.Header</a></li>
-                <li><a href="api/index.html#!/api/Backgrid.HeaderRow">Backgrid.HeaderRow</a></li>
-                <li><a href="api/index.html#!/api/Backgrid.HeaderCell">Backgrid.HeaderCell</a></li>
-              </ul>
-              <h3>Events</h3>
-              <ul class="nav">
-                <li><a href="api/index.html#!/api/Backgrid.HeaderCell-method-sort">backgrid:sort</a></li>
-              </ul>
-            </div>
-            <div class="span10">
-              <h3>Understanding the Default Header</h3>
-              <p>Backgrid.js comes with a default header section, a header row
-                and a header cell implementation that renders a sorter if the
-                column is sortable. The text inside the header cells comes from
-                the column definitions. If a <em>label</em> is not defined in a
-                column definition, its name is used as the label instead.</p>
-              <p>The default header cell implementation supports sorting in
-                ascending or descending order, using the column&apos;s natural
-                ordering. The sorter will also allow cycling back to the
-                table&apos;s default sorting order, which is sorting by the
-                model <a href="http://backbonejs.org/#Model-id"
-                title="Backbone.Model#id">server IDs</a>
-                and <a href="http://backbonejs.org/#Model-cid"
-                title="Backbone.Model#cid">client IDs</a>.</p>
-              <h3>Customizing the Header</h3>
-              <p class="label label-warning">Advanced Usage</p>
-              <p>You are allow to use a different header cell class on
-                columns. There is no restriction on what a header cell must do. In fact,
-                any <a href="http://backbonejs.org/#View"
-                title="Backbone.View">Backbone.View</a> class can be
-                used. However, if you wish to modify how the sorter behaves, you
-                must implement the sorting protocol. See
-                the <a href="api/index.html#!/api/Backgrid.HeaderCell"
-                title="Backgrid.HeaderCell API">JSDoc</a> for details.</p>
-              <textarea class="code-snippet" data-mode="javascript" data-eval="no">
-                var SelectAllHeaderCell = Backgrid.HeaderCell.extend({
-                  // Implement your "select all" logic here
-                });
-
-                var grid = new Backgrid.Grid({
-
-                  columns: [{
-                    name: "selected",
-                    label: "",
-                    sortable: false,
-                    cell: "boolean",
-                    headerCell: SelectAllHeaderCell
-                  }],
-
-                  collection: col
-                });</textarea>
-            </div>
-          </div>
-          <div class="row-fluid">
-            <div class="span2">
-              <h2 id="api-row">Row</h2>
-              <ul class="nav">
-                <li><a href="api/index.html#!/api/Backgrid.Row">Backgrid.Row</a></li>
-              </ul>
-            </div>
-            <div class="span10">
-              <h3>Customizing Row</h3>
-              <p class="label label-warning">Advanced Usage</p>
-              <p>A row is simply an intermediary view class that constructs the
-                appropriate Cell class instances for rendering the model
-                columns.</p>
-              <p>If you would like to override how a row is rendered, you may
-                define your own Row subclass and give it to the Grid constructor
-                as an option:</p>
-              <textarea class="code-snippet" data-mode="javascript" data-eval="no">
-                var ZebraStrippingRow = Backgrid.Row.extend({
-                  // ...
-                });
-
-                var grid = new Backgrid.Grid({
-                  row: ZebraStrippingRow, // <-- Tell the new Body class to use ZebraStrippingRow to render rows.
-                  columns: [{
-                    //...
-                  }],
-                  collection: col
-                });</textarea>
-            </div>
-          </div>
-          <div class="row-fluid">
-            <div class="span2">
-              <h2 id="api-body">Body</h2>
-              <ul class="nav">
-                <li><a href="api/index.html#!/api/Backgrid.Body">Backgrid.Body</a></li>
-              </ul>
-              <h3>Events</h3>
-              <ul class="nav">
-                <li><a href="api/index.html#!/api/Backgrid.Body-method-refresh">backgrid:refresh</a></li>
-              </ul>
-            </div>
-            <div class="span10">
-              <h3>Customizing Body</h3>
-              <p class="label label-important">Truely Advanced Hacking</p>
-              <p>Body is the intermediary view that coordinates between the
-                various parts of the grid. Specifically, the default
-                implementation is responsible for re-rendering the rows when any
-                model is inserted into, removed from, or reordered in the
-                underlying collection. See
-                the <a href="api/index.html#!/api/Backgrid.Body">JSDoc</a> for
-                details.</p>
-              <textarea class="code-snippet" data-mode="javascript" data-eval="no">
-                var MyBody = Backgrid.Body.extend({
-                  // I really don't know why you would do this, but you can if you want
-                });
-
-                var grid = new Backgrid.Grid({
-                  body: MyBody,
-                  columns: [{
-                    // ...
-                  }],
-                  collection: col
-                });</textarea>
-            </div>
-          </div>
-          <div class="row-fluid">
-            <div class="span2">
-              <h2 id="api-footer">Footer</h2>
-              <ul class="nav">
-                <li><a href="api/index.html#!/api/Backgrid.Footer">Backgrid.Footer</a></li>
-              </ul>
-            </div>
-            <div class="span10">
-              <h3>Putting Things at The End of a Table</h3>
-              <p>The default Footer class is an abstract class that only defines
-                a number of required constructor parameters. If you wish to
-                append additional information to the end of a table you must
-                subclass Footer and supply the class to the Grid
-                constructor.</p>
-              <textarea class="code-snippet" data-mode="javascript" data-eval="no">
-                var CaptionFooter = Backgrid.Footer.extend({
-
-                  render: function () {
-                    this.el.innerHTML("&lt;tr&gt;&lt;td colspan=&apos;6&apos;&gt;Hello World!&lt;/td&gt;&lt;/tr&gt;");
-                    return this;
-                  }
-
-                });
-
-                var grid = new Backgrid.Grid({
-                  columns: [{
-                    //...
-                  }],
-                  collection: col,
-                  footer: CaptionFooter // <--
-                });</textarea>
-              <p>Very often, you&apos;ll want to append a paginator to the end
-                of your table if there are too many rows. For this, there&apos;s already
-                a <a href="#api-paginator">paginator extension</a> provided for you.</p>
-            </div>
-          </div>
-        </section>
-        <section id="extensions">
-          <div class="page-header">
-            <h1>Extensions</h1>
-            <p>It is not necessary to create an extension project if you simply
-              want to customize or extend some Backgrid.js classes for your own
-              private use; however, if you have one or more Backgrid.js
-              components that add new features to the core, you may consider
-              packaging them up to share with the world.</p>
-            <p>A Backgrid.js extension is a directory structure that packages
-              the necessary JS, CSS, tests, and document files.</p>
-            <p>To create an extension, clone the tree into your file system and
-              type:</p>
-            <textarea class="code-snippet" data-mode="shell">
-              $ cd backgrid
-              $ make extension</textarea>
-            <p>A new extension directory structure should have been created for
-              you under <code>src/extensions</code>. The current implementation
-              of <code>make extension</code> only creates a blank directory
-              filled with a number of blank files for you. You should take a
-              look at other extensions to copy what you need. e.g. Makefile,
-              .gitignore.</p>
-            <h2>Extension Development Guide</h2>
-            <p>The following is a guideline for extension development:</p>
-            <ul>
-              <li>There should be 1 .js file and 1 .css file. If your code base
-                gets too large, consider breaking it into multiple extensions.</li>
-              <li>There should be 1 .min.js file and 1 .min.css file produced
-                for distribution.</li>
-              <li>Your Makefile should emulate other extensions as closely
-                as possible. Specifically, you should have a <code>dist</code>
-                rule that will take a <code>DIST_DIR</code> variable from
-                top-level make invocations and copy the output files to the
-                destination directory.</li>
-              <li>You should use recess to lint your CSS file(s).</li>
-              <li>You should follow the JS coding style defined <a
-                href="https://github.com/wyuenho/backgrid/blob/gh-pages/CONTRIBUTING.md#coding-style">here</a>.</li>
-              <li>Your .gitignore file inside the extension directory should
-                ignore all output files.</li>
-              <li>You should wrap your JS file in an immediately invoked
-                anonymous function that lists out your dependencies in the
-                parameter list.</li>
-              <li>Your extension should live under
-                the <code>Backgrid.Extension</code> module.</li>
-              <li>You should clearly specify your dependencies in the README
-                file if your extension relies on any libraries other than
-                Backgrid.js and its dependencies.</li>
-              <li>When in doubt, look at the other extensions for clues in
-                organizing your code.</li>
-            </ul>
-          </div>
-          <div class="row-fluid">
-            <div class="span3">
-              <h2 id="api-select-all">SelectAll</h2>
-              <ul class="nav">
-                <li><a href="api/index.html#!/api/Backgrid.Extension.SelectRowCell">Backgrid.Extension.SelectRowCell</a></li>
-                <li><a href="api/index.html#!/api/Backgrid.Extension.SelectAllHeaderCell">Backgrid.Extension.SelectAllHeaderCell</a></li>
-              </ul>
-              <h3>Events</h3>
-              <ul class="nav">
-                <li><a href="api/Backgrid.Extension.SelectAllHeaderCell-method-initialize">backgrid:select</a></li>
-                <li><a href="api/Backgrid.Extension.SelectAllHeaderCell-method-initialize">backgrid:selected</a></li>
-              </ul>
-              <h4>Best Used On</h4>
-              <ul>
-                <li>Desktop</li>
-                <li>Mobile</li>
-              </ul>
-            </div>
-            <div class="span9">
-              <h3>When to Use</h3>
-              <p>When you want to select multiple models at a time for batch operations.</p>
-              <textarea class="code-snippet" data-mode="htmlmixed">
-                &lt;link rel="stylesheet" href="lib/extensions/select-all/backgrid-select-all.css" /&gt;
-                &lt;script src="lib/extensions/select-all/backgrid-select-all.js"&gt;&lt;/script&gt;</textarea>
-              <h3>Usage</h3>
-              <p>To enable the SelectAll extension, you simply have to add a new
-              column to your column definition like so:</p>
-              <textarea class="code-snippet" data-mode="javascript" data-eval="yes">
-                var grid = new Backgrid.Grid({
-                  columns: [{
-
-                    // name is a required parameter, but you don't really want one on a select all column
-                    name: "",
-
-                    // Backgrid.Extension.SelectRowCell lets you select individual rows
-                    cell: "select-row",
-
-                    // Backgrid.Extension.SelectAllHeaderCell lets you select all the row on a page
-                    headerCell: "select-all",
-
-                  }].concat(columns),
-
-                  collection: new Backbone.Collection([
-                    {"name": "Afghanistan", "url": "http://en.wikipedia.org/wiki/Afghanistan", "pop": 25500100, "date": "2013-01-01", "percentage": 0.36, "id": 1},
-                    {"name": "Albania", "url": "http://en.wikipedia.org/wiki/Albania", "pop": 2831741, "date": "2011-10-01", "percentage": 0.04, "id": 2}
-                  ])
-                });
-
-                $("#select-all-example-result").append(grid.render().el);</textarea>
-            </div>
-          </div>
-          <div class="row-fluid">
-            <div class="span9 offset3">
-              <h3>Result</h3>
-              <div id="select-all-example-result" class="backgrid-container" style="height: auto"></div>
-            </div>
-          </div>
-          <div class="row-fluid">
-            <div class="span9 offset3">
-              <h3>Manipulating Selections Programatically</h3>
-              <p>At any point during the lifetime of your program, if you'd like
-              to get an array of the currently selected models after you've
-              rendered your grid, you can easily do so:</p>
-              <textarea class="code-snippet" data-mode="javascript" data-eval="no">
-                // This method is only available on Backgrid.Grid after you've
-                // include the SelectAll extension.
-                var selectedModels = grid.getSelectedModels();
-
-                // To deselect selected models
-                _.each(selectedModels, function (model) {
-                  model.trigger("backgrid:select", model, false);
-                });
-
-                // Selecting even numbered rows
-                grid.collection.each(function (model, i) {
-                  if (i % 2 == 0) model.trigger("backgrid:select", model, true);
-                });
-              </textarea>
-            </div>
-          </div>
-          <div class="row-fluid">
-            <div class="span9 offset3">
-              <p class="label label-info">Pro Tip</p>
-              <p>Each SelectRowCell will trigger a <code>backgrid:select</code>
-              event directly from the selected models when its checkbox value
-              changes, so if you want to react to those events, you can attach
-              your event handlers on the collection.</p>
-              <p>See the <a
-              href="api/index.html#!/api/Backgrid.Extension.SelectRowCell">API
-              documentation</a> for details.</p>
-            </div>
-          </div>
-          <div class="row-fluid">
-            <div class="span3">
-              <h2 id="api-paginator">Paginator</h2>
-              <ul class="nav">
-                <li><a href="api/index.html#!/api/Backgrid.Extension.Paginator">Backgrid.Extension.Paginator</a></li>
-              </ul>
-              <h4>Best Used On</h4>
-              <ul>
-                <li>Desktop</li>
-                <li>Mobile</li>
-              </ul>
-            </div>
-            <div class="span9">
-              <h3>When to Use</h3>
-              <p>When you have more data than your grid can fit, you can use
-                Paginator to break the display of your data into pages.</p>
-              <h3>Prerequisites</h3>
-              <p>Backgrid.Extension.Paginator needs a Backbone.Collection
-                subclass that supports pagination. Luckily, there is already one
-                available specially written for this purpose
-                - <a href="https://github.com/wyuenho/backbone-pageable"
-                title="backbone-pageable">Backbone.PageableCollection</a>.</p>
-              <p>Backbone.PageableCollection is a strict superset of the vanilla
-                Backbone.Collection with additional pagination and sorting
-                functionality. If you like, you can use
-                Backbone.PageableCollection throughout your application and it
-                will work exactly the same as Backbone.Collection.</p>
-              <textarea class="code-snippet" data-mode="htmlmixed">
-                &lt;link rel="stylesheet" href="lib/extensions/paginator/backgrid-paginator.css" /&gt;
-                &lt;script src="assets/js/backbone-pageable.js"&gt;&lt;/script&gt;
-                &lt;script src="lib/extensions/paginator/backgrid-paginator.js"&gt;&lt;/script&gt;</textarea>
-              <h3>Backbone.PageableCollection</h3>
-              <p>Out of the box, Backbone.PageableCollection works with RESTful
-                APIs that accept Ruby's will_paginate pagination query
-                parameters but you are able to configure the query string
-                mapping anyway you like. The following example works with
-                <a href="http://developer.github.com/v3/" title="GitHub API
-                v3">Github's API</a>:</p>
-              <textarea class="code-snippet" data-mode="javascript" data-eval="yes">
-                var Issue = Backbone.Model.extend({});
-
-                // Works exactly like Backbone.Collection.
-                var Issues = Backbone.PageableCollection.extend({
-                  model: Issue,
-
-                  // Enable infinite paging
-                  mode: "infinite",
-
-                  url: "https://api.github.com/repos/documentcloud/backbone/issues?state=closed",
-
-                  // Initial pagination states
-                  state: {
-                    pageSize: 15,
-                    sortKey: "updated",
-                    order: 1
-                  },
-
-                  // You can remap the query parameters from `state` keys from
-                  // the default to those your server supports
-                  queryParams: {
-                    totalPages: null,
-                    totalRecords: null,
-                    sortKey: "sort",
-                    order: "direction",
-                    directions: {
-                      "-1": "asc",
-                      "1": "desc"
-                    }
-                  }
-                });
-
-                var issues = new Issues();</textarea>
-              <h3>Configuring Backgrid.Extension.Paginator</h3>
-              <p>Backgrid.Extension.Paginator supports a few configuration
-                options to adjust to the size of the result set.</p>
-              <textarea class="code-snippet" data-mode="javascript" data-eval="yes">
-                var issueGrid = new Backgrid.Grid({
-
-                  columns: [{
-                    name: "number",
-                    cell: Backgrid.IntegerCell.extend({ orderSeparator: '' }),
-                    editable: false,
-                    sortable: false
-                  }, {
-                    name: "title",
-                    cell: "string",
-                    sortable: false
-                  }, {
-                    name: "body",
-                    cell: "text", // See the TextCell extension in the next section
-                    sortable: false
-                  }, {
-                    name: "updated_at",
-                    cell: "datetime",
-                    editable: false,
-                    sortable: false
-                  }, {
-                    name: "closed_at",
-                    cell: "datetime",
-                    editable: false,
-                    sortable: false
-                  }],
-
-                  collection: issues
-                });
-
-                var $paginatorExample = $("#paginator-example-result");
-                $paginatorExample.append(issueGrid.render().el);
-
-                var GithubPaginator = Backgrid.Extension.Paginator.extend({
-
-                  // If you anticipate a large number of pages, you can adjust
-                  // the number of page handles to show. The sliding window
-                  // will automatically show the next set of page handles when
-                  // you click next at the end of a window.
-                  windowSize: 20, // Default is 10
-
-                  // If you anticipate a small number of pages, you can choose
-                  // to disable the rendering of fast forward handles to save
-                  // space.
-                  hasFastForward: true, // true is the default
-
-                  fastForwardHandleLabels: {
-                    prev: "<",
-                    next: ">"
-                  }
-                });
-
-                var paginator = new GithubPaginator({
-                  collection: issues
-                });
-                $paginatorExample.append(paginator.render().el);
-
-                issues.getFirstPage();</textarea>
-            </div>
-            <div class="span12">
-              <h3>Result</h3>
-              <div id="paginator-example-result" class="backgrid-container" style="height: auto"></div>
-            </div>
-          </div>
-          <div class="row-fluid">
-            <div class="span3">
-              <h2 id="api-filter">Filter</h2>
-              <ul class="nav">
-                <li><a href="api/index.html#!/api/Backgrid.Extension.ServerSideFilter">Backgrid.Extension.ServerSideFilter</a></li>
-                <li><a href="api/index.html#!/api/Backgrid.Extension.ClientSideFilter">Backgrid.Extension.ClientSideFilter</a></li>
-                <li><a href="api/index.html#!/api/Backgrid.Extension.LunrFilter">Backgrid.Extension.LunrFilter</a></li>
-              </ul>
-              <h4>Best Used On</h4>
-              <ul>
-                <li>Desktop</li>
-                <li>Mobile</li>
-              </ul>
-            </div>
-            <div class="span9">
-              <h3>When to Use</h3>
-              <p>When you have lots of rows with lots of text, and you just want
-              to quickly get to the row that only contain certain keywords.</p>
-              <h3>Prerequisites</h3>
-              <p>All three Filter classes have an optional dependency
-                on <a href="http://twitter.github.com/bootstrap/"
-                      title="Twitter Bootstrap">Twitter Bootstrap's CSS</a>.
-                This dependency is optional because the filter extension only
-                uses its CSS for rendering. You are free to override the default
-                template and CSS if you don't like it.</p>
-              <p>For LunrFilter, it has a hard dependency on <a
-                href="http://lunrjs.com/" title="lunr.js">lunr.js</a> for
-                full-text searching.</p>
-              <textarea class="code-snippet" data-mode="htmlmixed">
-                &lt;link rel="stylesheet" href="assets/css/bootstrap.css" /&gt;
-                &lt;link rel="stylesheet" href="lib/extensions/filter/backgrid-filter.css" /&gt;
-                &lt;script src="assets/js/lunr.js"&gt;&lt;/script&gt;
-                &lt;script src="lib/extensions/filter/backgrid-filter.js"&gt;&lt;/script&gt;</textarea>
-              <h3>Usage</h3>
-              <textarea class="code-snippet" data-mode="javascript" data-eval="yes">
-
-                // ServerSideFilter delegates the searching to the server by submitting a query.
-                var serverSideFilter = new Backgrid.Extension.ServerSideFilter({
-                  collection: issues,
-                  name: "labels", // the name of the URL query parameter
-                  placeholder: "Search on the server" // HTML5 placeholder for the search box
-                });
-
-                $("#filter-example-result").append(serverSideFilter.render().el);
-
-                // ClientSideFilter performs a case-insensitive regular
-                // expression search on the client side by OR-ing the keywords in
-                // the search box together.
-                var clientSideFilter = new Backgrid.Extension.ClientSideFilter({
-                  collection: territories,
-                  placeholder: "Search in the browser",
-                  // The model fields to search for matches
-                  fields: ['name'],
-                  // How long to wait after typing has stopped before searching can start
-                  wait: 150
-                });
-
-                $("#filter-example-result").append(clientSideFilter.render().el);
-
-                // LunrFilter is a specialized ClientSideFilter that uses
-                // lunr.js to perform full-text searching on the client side.
-                var lunrFilter = new Backgrid.Extension.LunrFilter({
-                  collection: territories,
-                  placeholder: "Full-text searching",
-                  // lunr.js field name and boost value
-                  fields: {
-                    name: 10
-                  },
-                  // lunr.js document key for indexing
-                  ref: 'id',
-                  wait: 150
-                });
-
-                $("#filter-example-result").append(lunrFilter.render().el);</textarea>
-              <div id="filter-example-result"></div>
-              <p class="label label-info">Pro Tip</p>
-              <p>The client-side filters won't work unless the collection
-                contains all the data for filtering at the time the filters are
-                initialized. If you are fetching data after the filters were
-                initialized and using Backbone 1.0.0+, you should pass
-                <code>{remove: true}</code> or <code>{reset: true}</code> to
-                <code>Collection#fetch()</code> due to the change to
-                <code>Collection#set()</code>
-                after <a href="http://backbonejs.org/#Collection-fetch"
-                         title="Backbone.Collection#fetch">fetching</a> in Backbone
-                1.0.0+. For this reason, the examples above may or may not work
-                due to the asynchronous nature of fetching. To see a working
-                example, scroll up to
-              <a href="#example-2-result" title="Example 2">example 2</a>.</p>
-            </div>
-          </div>
-          <div class="row-fluid">
-            <div class="span3">
-              <h2 id="api-text-cell">TextCell</h2>
-              <ul class="nav">
-                <li><a href="api/index.html#!/api/Backgrid.Extension.TextCell">Backgrid.Extension.TextCell</a></li>
-                <li><a href="api/index.html#!/api/Backgrid.Extension.TextareaEditor">Backgrid.Extension.TextareaEditor</a></li>
-              </ul>
-              <h4>Best Used On</h4>
-              <ul>
-                <li>Desktop</li>
-                <li>Mobile</li>
-              </ul>
-            </div>
-            <div class="span9">
-              <h3>When to Use</h3>
-              <p>TextCell is a string cell type that renders a form with a text
-                area in a modal dialog instead of
-                an <code>&lt;input type="text" /&gt;</code> editor. It
-                is best suited for entering a large body of text.</p>
-              <h3>Prerequisites</h3>
-              <p>TextCell requires <a
-                href="http://twitter.github.com/bootstrap/javascript.html#modals"
-                title="bootstrap-modal.js">bootstrap-modal.js</a> to render
-                it&apos;s modal dialog. TextCell is tested against Bootstrap
-                version 2.2.2. Bootstrap version 2.3.x is not recommended due to
-                a number of critical bugs.</p>
-              <textarea class="code-snippet" data-mode="htmlmixed">
-                &lt;link rel="stylesheet" href="assets/css/bootstrap.css" /&gt;
-                <!-- include this if you want to use TextCell on mobile browsers -->
-                &lt;link rel="stylesheet" href="assets/css/bootstrap-responsive.css" /&gt;
-                &lt;link rel="stylesheet" href="lib/extensions/text-cell/backgrid-text-cell.css" /&gt;
-                &lt;script src="assets/js/bootstrap.js"&gt;&lt;/script&gt;
-                &lt;script src="lib/extensions/text-cell/backgrid-text-cell.js"&gt;&lt;/script&gt;</textarea>
-              <textarea class="code-snippet" data-mode="javascript" data-eval="yes">
-                var Book = Backbone.Model.extend({});
-                var Books = Backbone.Collection.extend({
-                  model: Book
-                });
-                var books = new Books([{ description: "Lorem ipsum dolor sit amet, consectetur adipiscing elit. Praesent sed nibh tortor, nec mollis diam. Class aptent taciti sociosqu ad litora torquent per conubia nostra, per inceptos himenaeos. Morbi venenatis sollicitudin vulputate. Aenean dapibus ultrices odio. Lorem ipsum dolor sit amet, consectetur adipiscing elit. Nulla id molestie erat. Cum sociis natoque penatibus et magnis dis parturient montes, nascetur ridiculus mus. Ut nec erat quis massa gravida facilisis. Ut at nisi ac tortor consectetur ullamcorper id nec purus. Fusce condimentum, lacus vitae convallis condimentum, velit orci auctor dui, et mattis dui est sed purus. Praesent pharetra, metus sit amet lacinia adipiscing, purus dolor sodales orci, non malesuada orci orci sit amet dolor. Sed id nisl et neque sollicitudin condimentum eget in nisl." }]);
-
-                var grid = new Backgrid.Grid({
-                  columns: [{
-                    name: "description",
-                    label: "Description",
-                    // You can use Backgrid.Extension.TextCell.extend() too.
-                    // See the JSDoc for a list of configurable options.
-                    cell: "text"
-                  }],
-
-                  collection: books
-                });
-
-                $("#text-cell-example-result").append(grid.render().el);
-              </textarea>
-              <h3>Result</h3>
-              <div id="text-cell-example-result" class="backgrid-container" style="height: auto;"></div>
-            </div>
-          </div>
-          <div class="row-fluid">
-            <div class="span3">
-              <h2 id="api-moment-cell">MomentCell</h2>
-              <h4>Best Used On</h4>
-              <ul>
-                <li>Desktop</li>
-                <li>Mobile</li>
-              </ul>
-            </div>
-            <div class="span9">
-              <h3>When to Use</h3>
-              <p>While the core DatetimeCell is light-weight and does the job of
-                formatting IS0-8601 datetime strings fairly well, it may not be
-                well suited when the datatime strings are not in ISO
-                format.</p>
-              <h3>Prerequisites</h3>
-              <p>MomentCell uses <a href="http://moment.js/"
-                title="Moment.js">Moment.js</a> to render a very powerful
-                datetime cell. MomentCell is tested against Moment.js version
-                1.7.2.</p>
-              <textarea class="code-snippet" data-mode="htmlmixed">
-                &lt;link rel="stylesheet" href="lib/extensions/moment-cell/backgrid-moment-cell.css" /&gt;
-                &lt;script src="assets/js/moment/moment.js"&gt;&lt;/script&gt;
-                &lt;script src="lib/extensions/moment-cell/backgrid-moment-cell.js"&gt;&lt;/script&gt;
-                <!-- Moment.js language files for i18n. -->
-                <!-- Moment.js language files must be included after
-                     backgrid-moment-cell.js because it changes moment.js' default
-                     language -->
-                &lt;script src="assets/js/moment/lang/zh-tw.min.js"&gt;&lt;/script&gt;</textarea>
-              <h3>Usage</h3>
-              <p>The default MomentCell acts just like DatetimeCell, so if you
-                have a column with datetime values, the default MomentCell is
-                almost a drop-in replacement, with the only difference being
-                that an offset is always present in the output.</p>
-              <p>In addition to the ability to read and write ISO-8601 datetime
-                strings. By specifying the model and display formats, MomentCell
-                can convert and validated any datetime values moment.js
-                understands.
-              <p>Like the core cell types, you can configure MomentCell
-                simply by extending it.</p>
-              <textarea class="code-snippet" data-mode="javascript" data-eval="yes">
-                var Datum = Backbone.Model.extend({});
-
-                var Data = Backbone.Collection.extend({
-                  model: Datum
-                });
-
-                var data = new Data([{
-                  date: "270/3/1",
-                  time: "12:34:56.789",
-                  datetime: "1911-10-10T07:00:00"
-                }]);
-
-                var grid = new Backgrid.Grid({
-                  columns: [{
-                    name: "datetime",
-                    // You can use a default MomentCell by just writing a name
-                    cell: "moment"
-                  }, {
-                    name: "date",
-                    cell: Backgrid.Extension.MomentCell.extend({
-                      modelFormat: "YYYY/M/D",
-                      // You can specify the locales of the model and display formats too
-                      displayLang: "zh-tw",
-                      displayFormat: "YYYY-MMM-DD"
-                    })
-                  }, {
-                    name: "time",
-                    cell: Backgrid.Extension.MomentCell.extend({
-                      modelInUTC: true,
-                      modelFormat: "HH:mm:ss.SSS",
-                      displayFormat: "H:m:s",
-                      // By default all the values are presumed to be in UTC,
-                      // you can convert it to the browser's local time if you
-                      // want
-                      displayInUTC: false
-                    })
-                  }],
-                  collection: data
-                });
-
-                $("#moment-cell-example-result").append(grid.render().el);</textarea>
-              <h3>Result</h3>
-              <div id="moment-cell-example-result" class="backgrid-container" style="height: auto;"></div>
-            </div>
-          </div>
-          <div class="row-fluid">
-            <div class="span3">
-              <h2 id="api-select2-cell">Select2Cell</h2>
-              <ul class="nav">
-                <li><a href="api/index.html#!/api/Backgrid.Extension.Select2Cell">Backgrid.Extension.Select2Cell</a></li>
-                <li><a href="api/index.html#!/api/Backgrid.Extension.Select2CellEditor">Backgrid.Extension.Select2CellEditor</a></li>
-              </ul>
-              <h4>Best Used On</h4>
-              <ul>
-                <li>Desktop</li>
-                <li>Mobile</li>
-              </ul>
-            </div>
-            <div class="span9">
-              <h3>When to Use</h3>
-              <p>When you have a relatively large number of available options
-              for a column, or want to use a select box with autocomplete
-              capability.</p>
-              <h3>Prerequisites</h3>
-              <p>Select2Cell uses the <a
-                href="http://ivaynberg.github.com/select2/"
-                title="select2">Select2</a> jQuery plugin to render its select
-                box. Select2Cell is tested with Select2 version 3.2.</p>
-              <textarea class="code-snippet" data-mode="htmlmixed">
-                &lt;link rel="stylesheet" href="assets/css/select2.css" /&gt;
-                &lt;link rel="stylesheet" href="lib/extensions/select2-cell/backgrid-select2-cell.css" /&gt;
-                &lt;script src="assets/js/select2.js"&gt;&lt;/script&gt;
-                &lt;script src="lib/extensions/select2-cell/backgrid-select2-cell.js"&gt;&lt;/script&gt;</textarea>
-              <h3>Usage</h3>
-              <p>Select2Cell is a very simple extension of the default
-              SelectCell. You can configure individual instances by supplying
-              a <code>select2Options</code> object hash during extension, in
-              addition to the options SelectCell supports.</p>
-              <textarea class="code-snippet" data-mode="javascript" data-eval="yes">
-
-                var data = new Backbone.Collection([{number: 5, another: 1}]);
-
-                // Just like SelectCell, Select2Cell supports option lists and groups
-                var numbers = [{name: 10, values: [
-                  [1, 1], [2, 2], [3, 3], [4, 4], [5, 5],
-                  [6, 6], [7, 7], [8, 8], [9, 9], [10, 10]
-                ]}];
-
-                var MySelect2Cell = Backgrid.Extension.Select2Cell.extend({
-                  select2Options: {
-                    // any options specific to `select2` goes here
-                  },
-                  optionValues: numbers
-                });
-
-                var grid = new Backgrid.Grid({
-                  columns: [{
-                    name: "number",
-                    cell: MySelect2Cell
-                  }, {
-                    name: "another",
-                    cell: MySelect2Cell
-                  }],
-                  collection: data
-                });
-
-                $("#select2-cell-example-result").append(grid.render().el);</textarea>
-              <h3>Result</h3>
-              <div id="select2-cell-example-result" class="backgrid-container" style="height: auto;"></div>
-            </div>
-          </div>
-        </section>
-        <section id="styling">
-          <div class="page-header">
-            <h1>Styling</h1>
-          </div>
-          <div class="row-fluid">
-            <div class="span12">
-              <p>Out of the box, Backgrid.js generates simple semantic HTML
-                table elements that you can style with pure CSS. This section is
-                only going to briefly describe some of the more important
-                classes, and things that you should be aware of when
-                styling.</p>
-
-              <div class="row-fluid">
-                <div class="span6">
-                  <h2>.backgrid-container</h2>
-                  <p>This is the class that you should put into any container
-                    element that will hold the generated table. By default, it
-                    has a fixed maximum height and 100% width with no borders
-                    and paddings. It also serves as a <em>positioned</em>
-                    element so if you need to absolutely position any elements
-                    inside your custom table element classes, you can position
-                    them against this container.</p>
-                </div>
-                <div class="span6">
-                  <h2>&nbsp;</h2>
-                  <textarea class="code-snippet" data-mode="css">
-                    .backgrid-container {
-                      position: relative;
-                      display: block;
-                      width: 100%;
-                      height: 494px;
-                      padding: 0;
-                      overflow: auto;
-                      border: 0;
-                    }</textarea>
-                </div>
-              </div>
-              <div class="row-fluid">
-                <div class="span6">
-                  <h2>.backgrid</h2>
-                  <p>This is the class that will be applied to every Backgrid.js
-                    generated table. All other Backgrid.js default styles on
-                    table elements will only apply to descendents
-                    of tables of this class.</p>
-                  <textarea class="code-snippet" data-mode="css">
-                    /* Say you want to give some shiny gradient background colors
-                       to your table header */
-                    .backgrid th {
-                      background-image: linear-gradient(#2F2727, #1a82f7);
-                    }</textarea>
-                </div>
-                <div class="span6">
-                  <h2>&nbsp;</h2>
-                  <p>Although usually unnecessary, if you want to completely
-                    remove all Backgrid.js styles, you can supply
-                    a <code>className</code> attribute to
-                    the <code>Backgrid.Grid</code> constructor:</p>
-                  <textarea class="code-snippet" data-mode="javascript">
-                    var grid = new Backgrid.Grid({
-                      className: "my-awesome-css-animated-grid",
-                      ...
-                    });</textarea>
-                </div>
-              </div>
-              <div class="row-fluid">
-                <div class="span12">
-                  <h2>.backgrid .*-cell</h2>
-                  <p>Every cell class Backgrid.js defines has a CSS class
-                    applied to them of the same, but dasherized name. The
-                    default styles apply a <code>text-align: left</code> to text
-                    cells and <code>text-align: right</code> to numeric and
-                    datetime cells. All cell editor that uses
-                    the <code>&lt;input&gt;</code> element is absolutely
-                    positioned against the table cell.</p>
-                  <p>See the relevant <a href="#api-cell">cell classes</a> for
-                    details.</p>
-                </div>
-              </div>
-            </div>
-          </div>
-        </section>
-        <section id="faq">
-          <div class="page-header">
-            <h1>Frequently Asked Questions</h1>
-          </div>
-          <div class="row-fluid">
-            <div class="span12">
-              <h2>How do I add or remove a row?</h2>
-              <p>You can either use <a
-              href="http://backbonejs.org/#Collection-add"
-              title="Backbone.Collection#add">Backbone.Collection#add</a> or <a
-              href="#api-grid" title="Grid#insertRow">Grid#insertRow</a> for
-              insertion. Similarly, use <a
-              href="http://backbonejs.org/#Collection-remove"
-              title="Backbone.Collection#remove">Backbone.Collection#remove</a>
-              or <a href="#api-grid" title="Grid#removeRow">Grid#removeRow</a>
-              to remove rows.</p>
-              <h2>How do I validate user input?</h2>
-              <p>See <a href="#api-formatter" title="Formatter">Formatter</a>.</p>
-              <h2>How do I save my row changes to the server immediately?</h2>
-              <textarea class="code-snippet" data-mode="javascript">
-                var MyModel = Backbone.Model.extend({
-                  initialize: function () {
-                    Backbone.Model.prototype.initialize.apply(this, arguments);
-                    this.on("change", function (model, options) {
-                      if (options && options.save === false) return;
-                      model.save();
-                    });
-                  }
-                });</textarea>
-              <h2>Why doesn&apos;t Backgrid.js support AMD (or NPM)?</h2>
-              <p>The same question can be asked for volo, bower, ender,
-                browserify and many other competing solutions. The number one
-                reason Backgrid.js does not support AMD is because of the
-                barrier it presents to writing extensions that require
-                third-party libraries that don&apos;t support AMD. In addition
-                to this, Underscore.js and Backbone.js also do not support AMD
-                at this time.</p>
-              <p>The problem with supporting any package manager is that
-                Backgrid.js is a highly modular project, and that deciding to
-                use any package manager presupposes all its submodules and
-                dependency is compatible with such a package manager and its
-                importing mechanism. The Javascript ecosystem has gotten so
-                diverse now that there is still not yet a clear packaging winner
-                that everybody uses and works well under most situations, it is
-                also not clear that ES Harmony&apos;s module system will be
-                backward compatible with AMD.</p>
-              <p>Having said that, Backgrid.js doesn&apos;t do anything to
-                prevent you from adding support to your favorite package
-                manager. You are encouraged to fork and maintain your own
-                Backgrid.js packages.</p>
-              <p>You are also more than welcomed to convince me
-                on <a href="https://github.com/wyuenho/backgrid/issues">Github</a>
-                as you may probably know more than I do about packaging
-                Javascripts.</p>
-              <h2>Where do I go to ask questions?</h2>
-              <p>Just ask away
-                on <a href="https://github.com/wyuenho/backgrid/issues">Github</a>.</p>
-              <h2>Does Backgrid.js support adaptive scrolling?</h2>
-              <p>Some data grid widgets out there support a technique
-                called adaptive scrolling, meaning the DOM elements will be
-                swapped out of a viewport and new ones appended as the
-                models are loaded from the server, thus keeping the memory
-                more or less constant while providing an illusion to
-                end-users that there&apos;s no limit to the number of rows the
-                data grid can handle.</p>
-              <p>Backgrid.js has something better and achieves the same
-                effect with much cleaner code -
-                <a href="#api-paginator">paginator extension</a>, which
-                uses <a href="https://github.com/wyuenho/backbone-pageable/"
-                title="backbone-pageable">backbone-pageable</a>. The paginator
-                supports both paging on the server-side, or preloading all the
-                models and paging purely through the browser. Paginated
-                Backgrid.Grid instances only render one page of DOM nodes at a
-                time to save memory and keep your web page responsive.</p>
-              <h2>Does Backgrid.js support function aggregates?</h2>
-              <p>No, because it is not the goal of this project to produce a
-                full-fledged web-based spreadsheet. However, doing aggregation
-                is trivial using Underscore.js methods</p>
-              <textarea class="code-snippet" data-mode="javascript">
-                // sum all the values of a column
-                var sum = collection.reduce(function (accum, num) {
-                  return accum + num;
-                });</textarea>
-              <h2>Does Backgrid.js support multi-user editing?</h2>
-              <p>Inside a Backgrid grid, every cell listens to the change event
-                for its model value. The cells will rerender themselves during
-                display mode upon changes in the model values. However, this
-                functionality is only meant for synchronizing data automatically
-                across multiple grids on the same page. If you are attempting to
-                synchronize data changes across multiple processes, you will
-                need some kind of a locking mechanism for the individual cells,
-                Backgrid.js provides no help for that and you have to do this
-                yourself. Implementing such web-based spreadsheet-like broker
-                system is outside of the scope of this project, pull requests
-                are welcome however.</p>
-              <h2>Does Backgrid.js support feature (X)?</h2>
-              <p>If the feature you have in mind isn&apos;t found here in this
-                Backgrid.js version, it could either be in the works or under
-                consideration.</p>
-              <p>See the list
-                of <a href="https://github.com/wyuenho/backgrid/issues?labels=enhancement%2Ctask&amp;page=1&amp;state=open"
-                      title="Github Issues">tasks and enhancements</a>.</p>
-              <h2>How to build Backgrid.js?</h2>
-              <p><a href="https://github.com/wyuenho/backgrid/blob/gh-pages/CONTRIBUTING.md#building" title="Contributing">See Building.</a></p>
-              <h2 id="contribute">How do I contribute?</h2>
-              <p><a href="https://github.com/wyuenho/backgrid/blob/gh-pages/CONTRIBUTING.md" title="Contributing">See Contributing.</a></p>
-            </div>
-          </div>
-        </section>
-        <section id="license">
-          <div class="page-header">
-            <h1>License</h1>
-          </div>
-          <p>Copyright &copy; 2013 Jimmy Yuen Ho Wong and
-            Contributors.</p>
-          <p>Licensed under the <a href="LICENSE-MIT">MIT license</a>.</p>
-        </section>
-      </div>
-    </div>
-    <script type="text/javascript">
-      var _gaq = _gaq || [];
-      _gaq.push(['_setAccount', 'UA-36403214-1']);
-      _gaq.push(['_setDomainName', 'backgridjs.com']);
-      _gaq.push(['_setAllowLinker', true]);
-      _gaq.push(['_trackPageview']);
-
-      (function() {
-        var ga = document.createElement('script'); ga.type = 'text/javascript'; ga.async = true;
-        ga.src = ('https:' == document.location.protocol ? 'https://ssl' : 'http://www') + '.google-analytics.com/ga.js';
-        var s = document.getElementsByTagName('script')[0]; s.parentNode.insertBefore(ga, s);
-      })();
-    </script>
-    <script src="assets/js/scale.fix.js"></script>
-    <script src="//cdnjs.cloudflare.com/ajax/libs/jquery/1.9.1/jquery.min.js"></script>
-    <script src="//cdnjs.cloudflare.com/ajax/libs/underscore.js/1.4.4/underscore-min.js"></script>
-    <script src="//cdnjs.cloudflare.com/ajax/libs/backbone.js/1.0.0/backbone-min.js"></script>
-    <script src="//cdnjs.cloudflare.com/ajax/libs/backbone-pageable/1.2.2/backbone-pageable.min.js"></script>
-    <script src="//cdnjs.cloudflare.com/ajax/libs/twitter-bootstrap/2.2.2/bootstrap.min.js"></script>
-    <script src="//cdnjs.cloudflare.com/ajax/libs/select2/3.3.2/select2.min.js"></script>
-    <script src="//cdnjs.cloudflare.com/ajax/libs/moment.js/2.0.0/moment.min.js"></script>
-    <script src="//cdnjs.cloudflare.com/ajax/libs/lunr.js/0.3.0/lunr.min.js"></script>
-    <script src="lib/backgrid.min.js"></script>
-    <script src="lib/extensions/paginator/backgrid-paginator.min.js"></script>
-    <script src="lib/extensions/text-cell/backgrid-text-cell.min.js"></script>
-    <script src="lib/extensions/moment-cell/backgrid-moment-cell.min.js"></script>
-    <script src="lib/extensions/select2-cell/backgrid-select2-cell.js"></script>
-    <script src="lib/extensions/select-all/backgrid-select-all.min.js"></script>
-    <script src="lib/extensions/filter/backgrid-filter.min.js"></script>
-    <script src="//cdnjs.cloudflare.com/ajax/libs/codemirror/2.36.0/codemirror.min.js"></script>
-    <script src="//cdnjs.cloudflare.com/ajax/libs/codemirror/2.36.0/formatting.min.js"></script>
-    <script src="//cdnjs.cloudflare.com/ajax/libs/codemirror/2.36.0/xml.min.js"></script>
-    <script src="//cdnjs.cloudflare.com/ajax/libs/codemirror/2.36.0/css.min.js"></script>
-    <script src="//cdnjs.cloudflare.com/ajax/libs/codemirror/2.36.0/javascript.min.js"></script>
-    <script src="//cdnjs.cloudflare.com/ajax/libs/codemirror/2.36.0/htmlmixed.min.js"></script>
-    <script src="//cdnjs.cloudflare.com/ajax/libs/codemirror/2.36.0/shell.min.js"></script>
-    <script src="//cdnjs.cloudflare.com/ajax/libs/moment.js/2.0.0/lang/zh-tw.min.js"></script>
-    <script>
-      (function () {
-
-        moment.lang("en");
-
-        $(document).ready(function () {
-
-          var codestr = '';
-
-          $("textarea.code-snippet").each(function (index, elm) {
-            var $elm = $(elm);
-
-            var codemirror = CodeMirror.fromTextArea(elm, {
-              mode: $elm.data("mode"),
-              readOnly: true,
-              lineNumbers: true,
-              theme: "ambiance",
-              tabindex: -1
-            });
-
-            var start = { line: 0, ch: 0 };
-            var end = codemirror.posFromIndex(codemirror.getValue().length - 1);
-
-            codemirror.autoIndentRange(start, end);
-
-            if ($elm.data("eval") === "yes") {
-              if ($elm.data("mode") === "javascript") {
-                codestr = codestr + "\n" + codemirror.getValue();
-              }
-            }
-
-            $elm.data("codemirror", codemirror);
-          });
-
-          var scriptTag = document.createElement("script");
-          scriptTag.innerHTML = codestr;
-          document.body.appendChild(scriptTag);
-        });
-
-        $(document).ready(function () {
-          $("a[href^='#']").click(function (e) {
-            e.preventDefault();
-            var target = this.hash;
-            if (target) {
-              var $target = $(target);
-              $("html, body").stop().animate({
-                "scrollTop": $target.offset().top - 55
-              }, 500, "swing", function() {
-                window.location.hash = target;
-              });
-            }
-          });
-        });
-
-        $(document).ready(function () {
-
-          function nextChristmas() {
-            var now = new Date();
-            if (now.getMonth() < 11 || (now.getMonth() == 11 && now.getDate() < 24)) {
-              return new Date(now.getFullYear() + "-12-24T00:00Z").toISOString();
-            }
-
-            if (now.getMonth() == 11 && now.getDate() >= 26) {
-              return new Date(now.getFullYear() + 1 + "-12-24T00:00Z").toISOString();
-            }
-          }
-
-          var santa1 = new Backbone.Model({
-            name: "Santa Clause",
-            age: new Date().getFullYear() - 270,
-            birthday: "0270-03-01",
-            gender: "m",
-            alive: true
-          });
-
-          var santa2 = new Backbone.Model({
-            url: "http://santaclaus.com",
-            email: "santa@santaclaus.com",
-            nextDeliveryTime: nextChristmas(),
-            hisLocalTime: new Date().toISOString().split(/T|Z| +/)[1],
-            moneyInWallet: 10.7
-          });
-
-          var columns = [{
-            name: "name",
-            cell: "string",
-            label: "Name (StringCell)"
-          }, {
-            name: "age",
-            cell: "integer",
-            label: "Age (IntegerCell)"
-          }, {
-            name: "birthday",
-            cell: "date",
-            label: "Birthday (DateCell)"
-          }, {
-            name: "gender",
-            cell: Backgrid.SelectCell.extend({
-              optionValues: [["Male", "m"], ["Female", "f"]]
-            }),
-            label: "Gender (SelectCell)"
-          }, {
-            name: "alive",
-            cell: "boolean",
-            label: "Alive (BooleanCell)"
-          }, {
-            name: "url",
-            cell: "uri",
-            label: "URL (UriCell)"
-          }, {
-            name: "email",
-            cell: "email",
-            label: "Email (EmailCell)"
-          }, {
-            name: "nextDeliveryTime",
-            cell: "datetime",
-            label: "Next Delivery Time (DateTimeCell)"
-          }, {
-            name: "hisLocalTime", // His local time is your local time, Santa lives at the North Pole.
-            cell: "time",
-            label: "His Local Time (TimeCell)"
-          }, {
-            name: "moneyInWallet",
-            cell: "number",
-            label: "Change in Wallet (NumberCell)"
-          }];
-
-          var cellDemoGrid1 = new Backgrid.Grid({
-            columns: columns.slice(0, 5),
-            collection: new Backbone.Collection([santa1])
-          });
-
-          $("#cell-demo-grid-1").append(cellDemoGrid1.render().el);
-
-          var cellDemoGrid2 = new Backgrid.Grid({
-            columns: columns.slice(5),
-            collection: new Backbone.Collection([santa2])
-          });
-
-          $("#cell-demo-grid-2").append(cellDemoGrid2.render().el);
-        });
-      }());
-    </script>
-    <script>
-      // Google +1
-      (function() {
-        var po = document.createElement('script'); po.type = 'text/javascript'; po.async = true;
-        po.src = 'https://apis.google.com/js/plusone.js';
-        var s = document.getElementsByTagName('script')[0]; s.parentNode.insertBefore(po, s);
-      })();
-
-      // Tweet Button
-      !function(d,s,id) {
-        var js,fjs=d.getElementsByTagName(s)[0];
-        if(!d.getElementById(id)){
-          js=d.createElement(s);
-          js.id=id;
-          js.src="//platform.twitter.com/widgets.js";
-          fjs.parentNode.insertBefore(js,fjs);
-        }
-      }(document,"script","twitter-wjs");
-    </script>
-  </body>
-=======
   <body>Redirecting to Backgrid API Doc</body>
->>>>>>> 8203e6ca
 </html>