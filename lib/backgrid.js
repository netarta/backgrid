--- conflicted
+++ resolved
@@ -757,17 +757,6 @@
   /** @property */
   className: "uri-cell",
 
-<<<<<<< HEAD
-  formatter: {
-    fromRaw: function (rawData) {
-      return rawData;
-    },
-    toRaw: function (formattedData) {
-      var result = encodeURI(formattedData);
-      return result === "undefined" ? undefined : result;
-    }
-  },
-
   // Override this to change the link display text (the text contents
   // of the `<a>` element). The function has access to the current row
   // via `this.model`.
@@ -775,8 +764,6 @@
       return undefined;
   },
 
-=======
->>>>>>> 2c220928
   render: function () {
     this.$el.empty();
     var formattedValue = this.formatter.fromRaw(this.model.get(this.column.get("name")));
@@ -788,12 +775,8 @@
       href: formattedValue,
       title: formattedValue,
       target: "_blank"
-<<<<<<< HEAD
     }).text(displayText));
-=======
-    }).text(formattedValue));
     this.delegateEvents();
->>>>>>> 2c220928
     return this;
   }
 
