--- conflicted
+++ resolved
@@ -167,41 +167,56 @@
   }
 });
 
-var viewOptions = ['model', 'collection', 'el', 'id', 'attributes', 'className', 'tagName', 'events', 'use$'];
-
-/**
-   @class Backgrid.View
-   @constructor
- */
-var View = Backgrid.View = function(options) {
-  this.cid = _.uniqueId('view');
-  options = options || {};
-  _.extend(this, _.pick(options, viewOptions));
-  this._ensureElement(options);
-  this.initialize.apply(this, arguments);
-  this.delegateEvents();
+Backgrid.mount = function (childView, parentView, options) {
+  var el = parentView.el, children = el.childNodes;
+  options = _.defaults(options || {}, {at: children.length});
+  childView.preRender();
+  if (options.at >= children.length) el.appendChild(childView.render().el);
+  else el.insertBefore(childView, children[options.at]);
+  parentView.delegateEvents();
+  childView.postRender();
 };
 
+var matchesSelector = (function () {
+  var matches = Element.prototype.matches;
+  if (!matches) {
+    var prefixes = ["webkit", "moz", "ms", "o"];
+    for (var i = 0, l = prefixes.length; i < l; i++) {
+      var method = Element.prototype[prefixes[i] + "MatchesSelector"];
+      if (method) {
+        matches = method;
+        break;
+      }
+    }
+  }
+
+  return matches;
+}());
+
 var delegateEventSplitter = /^(\S+)\s*(.*)$/;
 
-_.extend(Backgrid.View.prototype, Backbone.Events, {
-
-  use$: true,
-
-  tagName: 'div',
-
-  $: function(selector) {
-    return this.$el ? this.$el.find(selector) : this.el.querySelectorAll(selector);
-  },
-
-  initialize: function(){},
-
-  render: function() {
+var View = Backgrid.View = Backbone.View.extend({
+
+  useNative: true,
+
+  _domEventListeners: {},
+
+  $: function (selector) {
+    return this.useNative ?
+        this.el.querySelectorAll(selector) :
+        View.__super__.$.apply(this, arguments);
+  },
+
+  preRender: function () {
+    return this;
+  },
+
+  postRender: function () {
     return this;
   },
 
   show: function () {
-    this.el.style.display = '';
+    delete this.el.style.display;
     return this;
   },
 
@@ -211,131 +226,127 @@
   },
 
   empty: function () {
+    if (this.useNative) {
+      var el = this.el;
+      while (el.firstChild) el.removeChild(el.firstChild);
+    }
+    else this.$el.empty();
+    return this;
+  },
+
+  remove: function () {
+    if (this.useNative) {
+      this.undelegateEvents();
+      var el = this.el;
+      var parentNode = el.parentNode;
+      if (parentNode) parentNode.removeChild(el);
+      this.stopListening();
+    }
+    else return View.__super__.remove.apply(this, arguments);
+    return this;
+  },
+
+  setElement: function(element, delegate) {
+    if (this.useNative) {
+      if (this.el) this.undelegateEvents();
+      if (typeof element == 'string') {
+        if (element.trim()[0] == '<') {
+          var el = document.createElement("div");
+          el.innerHTML = element;
+          this.el = el.firstChild;
+        }
+        else this.el = document.querySelector(element.trim());
+      }
+      else this.el = element;
+      if (delegate !== false) this.delegateEvents();
+    } else View.__super__.setElement.apply(this, arguments);
+    return this;
+  },
+
+  delegateEvents: function (events) {
+    if (this.useNative) {
+      if (!(events || (events = _.result(this, 'events')))) return this;
+      this.undelegateEvents();
+      var eventSelectorMethodMap = {};
+      for (var key in events) {
+        var method = events[key];
+        if (!_.isFunction(method)) method = this[events[key]];
+        if (!method) continue;
+
+        var match = key.match(delegateEventSplitter);
+        var eventName = match[1], selector = match[2];
+        method = _.bind(method, this);
+
+        var selectors = eventSelectorMethodMap[eventName];
+        if (!selectors) selectors = eventSelectorMethodMap[eventName] = {};
+
+        var methods = selectors[selector];
+        if (!methods) methods = selectors[selector] = [];
+
+        methods.push(method);
+      }
+
+      var el = this.el, domEventListeners = this._domEventListeners;
+
+      for (var eventName in eventSelectorMethodMap) {
+        var listener = domEventListeners[eventName] = (function (eventName) {
+          return function (e) {
+            var target = e.target;
+            if (target) {
+              for (var selector in eventSelectorMethodMap[eventName]) {
+                if (selector === '' || matchesSelector.call(target, selector)) {
+                  var methods = eventSelectorMethodMap[eventName][selector];
+                  for (var i = 0, l = methods.length; i < l; i++) {
+                    var result = methods[i].apply(this, arguments);
+                    if (result === false) {
+                      e.preventDefault();
+                      e.stopPropagation();
+                    }
+                  }
+                }
+              }
+            }
+          };
+        }(eventName));
+
+        el.addEventListener(eventName, listener, false);
+      }
+
+    }
+    else View.__super__.delegateEvents.apply(this, arguments);
+    return this;
+  },
+
+  undelegateEvents: function () {
     var el = this.el;
-    while (el.firstChild) el.removeChild(el.firstChild);
-    return this;
-  },
-
-  remove: function() {
-    if (this.$el) this.$el.remove();
-    else if (this.el) {
-      var parentNode = this.el.parentNode;
-      if (parentNode) parentNode.removeChild(this.el);
-    }
-    this.stopListening();
-    return this;
-  },
-
-  setElement: function(element, options) {
-    options = _.extend({use$: Backbone.$ && this.use$, delegate: true}, options || {});
-    var delegate = options.delegate;
-    if (this.$el) this.undelegateEvents();
-    if (options.use$) {
-      this.$el = element instanceof Backbone.$ ? element : Backbone.$(element);
-      this.el = this.$el[0];
-    }
-    else if (typeof element == 'string') {
-      if (element[0] == '<') {
-        var el = window.document.createElement("div");
-        el.innerHTML = element;
-        this.el = el.firstChild;
+    if (el && this.useNative) {
+      var domEventListeners = this._domEventListeners;
+      for (var eventName in domEventListeners) {
+        el.removeEventListener(eventName, domEventListeners[eventName], false);
       }
-      else this.el = window.document.querySelector(element);
-    }
-    else this.el = element;
-    if (delegate !== false) this.delegateEvents();
-    return this;
-  },
-
-  _processEvents: function(events, func) {
-    for (var key in events) {
-      var method = events[key];
-      if (!_.isFunction(method)) method = this[events[key]];
-      if (!method) continue;
-
-      method = _.bind(method, this);
-      var match = key.match(delegateEventSplitter);
-      func(match[1], match[2], method);
-    }
-  },
-
-  delegateEvents: function(events) {
-    if (!(events || (events = _.result(this, 'events')))) return this;
-    this.undelegateEvents();
-    var el = this.el, $el = this.$el, cid = this.cid;
-    this._processEvents(events, function (eventName, selector, method) {
-      var namespacedEventName = eventName + '.delegateEvents' + cid;
-      if (selector === '') {
-        if ($el) $el.on(namespacedEventName, method);
-        else if (el) {
-          if (el.addEventListener) el.addEventListener(eventName, method);
-          else if (el.attachEvent) el.attachEvent('on' + eventName, method);
-        }
-      } else {
-        if ($el) $el.on(namespacedEventName, selector, method);
-        else if (el) {
-          var descendants = el.querySelectorAll(selector);
-          for (var i = 0, l = descendants.length; i < l; i++) {
-            var descendant = descendants[i];
-            if (el.addEventListener) {
-              descendant.addEventListener(eventName, method);
-            }
-            else if (el.attachEvent) {
-              descendant.attachEvent('on' + eventName, method);
-            }
-          }
-        }
-      }
-    });
-    return this;
-  },
-
-  undelegateEvents: function() {
-    var el = this.el, $el = this.$el;
-    if ($el) this.$el.off('.delegateEvents' + this.cid);
-    else if (el) {
-      var events = _.result(this, 'events');
-      if (!events) return this;
-      this._processEvents(events, function (eventName, selector, method) {
-        if (selector === '') {
-          if (el.removeEventListener) el.removeEventListener(eventName, method);
-          else if (el.detachEvent) el.detachEvent('on' + eventName, method);
-        } else {
-          var descendants = el.querySelectorAll(selector);
-          for (var i = 0, l = descendants.length; i < l; i++) {
-            var descendant = descendants[i];
-            if (el.removeEventListener) {
-              descendant.removeEventListener(eventName, method);
-            }
-            else if (el.detachEvent) {
-              descendant.detachEvent('on' + eventName, method);
-            }
-          }
-        }
-      });
-    }
-    return this;
-  },
-
-  _ensureElement: function(options) {
-    options = _.extend(options, {delegate: false});
+      this._domEventListeners = {};
+    }
+    else View.__super__.undelegateEvents.apply(this, arguments);
+    return this;
+  },
+
+  _ensureElement: function () {
     if (!this.el) {
-      var el = this.el = window.document.createElement(_.result(this, 'tagName'));
+      var el = this.el = document.createElement(_.result(this, 'tagName'));
       var attrs = _.extend({}, _.result(this, 'attributes'));
       if (this.id) attrs.id = _.result(this, 'id');
       if (this.className) attrs['class'] = _.result(this, 'className');
       for (var k in attrs) {
         el.setAttribute(k, attrs[k]);
       }
-      this.setElement(el, options);
+      this.setElement(el, false);
     } else {
-      this.setElement(_.result(this, 'el'), options);
-    }
-  }
-
-});
-
-View.extend = Backbone.View.extend;
+      this.setElement(_.result(this, 'el'), false);
+    }
+  }
+
+});
+
 /*
   backgrid
   http://github.com/wyuenho/backgrid
@@ -872,7 +883,7 @@
     InputCellEditor.__super__.initialize.apply(this, arguments);
 
     if (options.placeholder) {
-      this.el.setAttribute("placeholder", options.placeholder);
+      this.el.placeholder = options.placeholder;
     }
   },
 
@@ -881,12 +892,8 @@
      exists.
   */
   render: function () {
-<<<<<<< HEAD
-    this.el.value = this.formatter.fromRaw(this.model.get(this.column.get("name")));
-=======
     var model = this.model;
-    this.$el.val(this.formatter.fromRaw(model.get(this.column.get("name")), model));
->>>>>>> 8203e6ca
+    this.el.defaultValue = this.formatter.fromRaw(model.get(this.column.get("name")), model);
     return this;
   },
 
@@ -908,7 +915,6 @@
      @param {Event} e
   */
   saveOrCancel: function (e) {
-
     var formatter = this.formatter;
     var model = this.model;
     var column = this.column;
@@ -916,19 +922,14 @@
     var command = new Command(e);
     var blurred = e.type === "blur";
 
-    if (command.moveUp() || command.moveDown() || command.moveLeft() || command.moveRight() ||
-        command.save() || blurred) {
+    if (command.moveUp() || command.moveDown() || command.moveLeft() ||
+        command.moveRight() || command.save() || blurred) {
 
       e.preventDefault();
       e.stopPropagation();
 
-<<<<<<< HEAD
       var val = this.el.value;
-      var newValue = formatter.toRaw(val);
-=======
-      var val = this.$el.val();
       var newValue = formatter.toRaw(val, model);
->>>>>>> 8203e6ca
       if (_.isUndefined(newValue)) {
         model.trigger("backgrid:error", model, column, val);
       }
@@ -1018,7 +1019,7 @@
       this.column = new Column(this.column);
     }
 
-    var column = this.column, model = this.model, $el = this.$el;
+    var column = this.column, model = this.model, classes = this.el.classList;
 
     var formatter = Backgrid.resolveNameToClass(column.get("formatter") ||
                                                 this.formatter, "Formatter");
@@ -1030,14 +1031,8 @@
     this.formatter = formatter;
 
     this.editor = Backgrid.resolveNameToClass(this.editor, "CellEditor");
-<<<<<<< HEAD
-    this.listenTo(this.model, "change:" + this.column.get("name"), function () {
-      if (!this.el.classList.contains("editor")) this.render();
-=======
-
     this.listenTo(model, "change:" + column.get("name"), function () {
-      if (!$el.hasClass("editor")) this.render();
->>>>>>> 8203e6ca
+      if (!classes.contains("editor")) this.render();
     });
 
     this.listenTo(model, "backgrid:error", this.renderError);
@@ -1047,14 +1042,15 @@
                     var changed = column.changedAttributes();
                     for (var key in changed) {
                       if (changed.hasOwnProperty(key)) {
-                        $el.toggleClass(key, changed[key]);
+                        if (changed[key]) classes.add(key);
+                        else classes.remove(key);
                       }
                     }
                   });
 
-    if (Backgrid.callByNeed(column.editable(), column, model)) $el.addClass("editable");
-    if (Backgrid.callByNeed(column.sortable(), column, model)) $el.addClass("sortable");
-    if (Backgrid.callByNeed(column.renderable(), column, model)) $el.addClass("renderable");
+    if (Backgrid.callByNeed(column.editable(), column, model)) classes.add("editable");
+    if (Backgrid.callByNeed(column.sortable(), column, model)) classes.add("sortable");
+    if (Backgrid.callByNeed(column.renderable(), column, model)) classes.add("renderable");
   },
 
   /**
@@ -1062,15 +1058,10 @@
      model's raw value for this cell's column.
   */
   render: function () {
-<<<<<<< HEAD
     this.empty();
-    this.el.appendChild(window.document.createTextNode(
-      this.formatter.fromRaw(this.model.get(this.column.get("name")))));
-=======
-    this.$el.empty();
     var model = this.model;
-    this.$el.text(this.formatter.fromRaw(model.get(this.column.get("name")), model));
->>>>>>> 8203e6ca
+    this.el.appendChild(document.createTextNode(
+      this.formatter.fromRaw(model.get(this.column.get("name")), model)));
     this.delegateEvents();
     return this;
   },
@@ -1151,11 +1142,7 @@
       this.currentEditor.remove.apply(this.currentEditor, arguments);
       delete this.currentEditor;
     }
-<<<<<<< HEAD
-    return Backgrid.View.prototype.remove.apply(this, arguments);
-=======
     return Cell.__super__.remove.apply(this, arguments);
->>>>>>> 8203e6ca
   }
 
 });
@@ -1210,28 +1197,17 @@
   },
 
   render: function () {
-<<<<<<< HEAD
     this.empty();
-    var formattedValue = this.formatter.fromRaw(this.model.get(this.column.get("name")));
-    var doc = window.document;
-    var a = doc.createElement("a");
+    var model = this.model;
+    var rawValue = model.get(this.column.get("name"));
+    var formattedValue = this.formatter.fromRaw(rawValue, model);
+    var a = document.createElement("a");
     a.tabIndex = -1;
-    a.href = formattedValue;
-    a.title = formattedValue;
-    a.target = "_blank";
-    a.appendChild(doc.createTextNode(formattedValue));
+    a.href = rawValue;
+    a.title = this.title || formattedValue;
+    a.target = this.target;
+    a.appendChild(document.createTextNode(formattedValue));
     this.el.appendChild(a);
-=======
-    this.$el.empty();
-    var rawValue = this.model.get(this.column.get("name"));
-    var formattedValue = this.formatter.fromRaw(rawValue, this.model);
-    this.$el.append($("<a>", {
-      tabIndex: -1,
-      href: rawValue,
-      title: this.title || formattedValue,
-      target: this.target
-    }).text(formattedValue));
->>>>>>> 8203e6ca
     this.delegateEvents();
     return this;
   }
@@ -1254,26 +1230,16 @@
   formatter: EmailFormatter,
 
   render: function () {
-<<<<<<< HEAD
     this.empty();
-    var formattedValue = this.formatter.fromRaw(this.model.get(this.column.get("name")));
-    var doc = window.document;
-    var a = doc.createElement("a");
+    var model = this.model;
+    var rawValue = model.get(this.column.get("name"));
+    var formattedValue = this.formatter.fromRaw(rawValue, model);
+    var a = document.createElement("a");
     a.tabIndex = -1;
-    a.href = "mailto:" + formattedValue;
+    a.href = "mailto:" + rawValue;
     a.title = formattedValue;
-    a.appendChild(doc.createTextNode(formattedValue));
+    a.appendChild(document.createTextNode(formattedValue));
     this.el.appendChild(a);
-=======
-    this.$el.empty();
-    var model = this.model;
-    var formattedValue = this.formatter.fromRaw(model.get(this.column.get("name")), model);
-    this.$el.append($("<a>", {
-      tabIndex: -1,
-      href: "mailto:" + formattedValue,
-      title: formattedValue
-    }).text(formattedValue));
->>>>>>> 8203e6ca
     this.delegateEvents();
     return this;
   }
@@ -1511,14 +1477,9 @@
      uncheck otherwise.
   */
   render: function () {
-<<<<<<< HEAD
-    var val = this.formatter.fromRaw(this.model.get(this.column.get("name")));
-    this.el.checked = val;
-=======
     var model = this.model;
     var val = this.formatter.fromRaw(model.get(this.column.get("name")), model);
-    this.$el.prop("checked", val);
->>>>>>> 8203e6ca
+    this.el.defaultChecked = val;
     return this;
   },
 
@@ -1555,20 +1516,12 @@
         command.moveDown()) {
       e.preventDefault();
       e.stopPropagation();
-<<<<<<< HEAD
-      var val = formatter.toRaw(el.checked);
-=======
-      var val = formatter.toRaw($el.prop("checked"), model);
->>>>>>> 8203e6ca
+      var val = formatter.toRaw(el.checked, model);
       model.set(column.get("name"), val);
       model.trigger("backgrid:edited", model, column, command);
     }
     else if (e.type == "change") {
-<<<<<<< HEAD
-      var val = formatter.toRaw(el.checked);
-=======
-      var val = formatter.toRaw($el.prop("checked"), model);
->>>>>>> 8203e6ca
+      var val = formatter.toRaw(el.checked, model);
       model.set(column.get("name"), val);
       el.focus();
     }
@@ -1601,24 +1554,15 @@
      uncheck otherwise.
   */
   render: function () {
-<<<<<<< HEAD
     this.empty();
-    var input = window.document.createElement("input");
+    var model = this.model, column = this.column;
+    var editable = Backgrid.callByNeed(column.editable(), column, model);
+    var input = document.createElement("input");
     input.tabIndex = -1;
     input.type = "checkbox";
-    input.checked = this.formatter.fromRaw(this.model.get(this.column.get("name")));
+    input.checked = this.formatter.fromRaw(model.get(this.column.get("name")), model);
+    input.disabled = !editable;
     this.el.appendChild(input);
-=======
-    this.$el.empty();
-    var model = this.model, column = this.column;
-    var editable = Backgrid.callByNeed(column.editable(), column, model);
-    this.$el.append($("<input>", {
-      tabIndex: -1,
-      type: "checkbox",
-      checked: this.formatter.fromRaw(model.get(column.get("name")), model),
-      disabled: !editable
-    }));
->>>>>>> 8203e6ca
     this.delegateEvents();
     return this;
   }
@@ -1652,6 +1596,7 @@
   },
 
   setMultiple: function (multiple) {
+    this.multiple = multiple;
     this.el.multiple = multiple;
   },
 
@@ -1660,15 +1605,9 @@
     for (var i = 0; i < nvps.length; i++) {
       var nvp = nvps[i];
       options = options + this.template({
-<<<<<<< HEAD
-        text: nvp[0],
-        value: nvp[1],
-        selected: selectedValues.indexOf(nvp[1]) > -1
-=======
         text: nvps[i][0],
         value: nvps[i][1],
         selected: _.indexOf(selectedValues, nvps[i][1]) > -1
->>>>>>> 8203e6ca
       });
     }
     return options;
@@ -1711,16 +1650,10 @@
       }
       else if (_.isObject(optionValue)) {
         optgroupName = optionValue.name;
-<<<<<<< HEAD
-        var optgroup = window.document.createElement("optgroup");
+        var optgroup = document.createElement("optgroup");
         optgroup.label = optgroupName;
-        optgroup.innerHTML = this._renderOptions(optionValue.values, selectedValues);
+        optgroup.innerHTML = this._renderOptions.call(this, optionValue.values, selectedValues);
         children.push(optgroup.outerHTML);
-=======
-        optgroup = $("<optgroup></optgroup>", { label: optgroupName });
-        optgroup.append(this._renderOptions.call(this, optionValue.values, selectedValues));
-        this.$el.append(optgroup);
->>>>>>> 8203e6ca
       }
       else {
         throw new TypeError("optionValues elements must be a name-value pair or an object hash of { name: 'optgroup label', value: [option name-value pairs] }");
@@ -1740,25 +1673,20 @@
   save: function (e) {
     var model = this.model;
     var column = this.column;
-<<<<<<< HEAD
-
-    var values;
-    if (!this.el.multiple) values = this.el.value;
-    else if (this.el.multiple) {
+
+    var values = null;
+    var options = this.el.options, option;
+    if (!this.multiple) values = this.el.value || null;
+    else if (this.multiple) {
       values = [];
-      var selectedOptions = this.el.querySelectorAll("option");
-      for (var i = 0, l = selectedOptions.length; i < l; i++) {
-        var option = selectedOptions[i];
+      for (var i = 0, l = options.length; i < l; i++) {
+        option = options[i];
         if (option.selected) values.push(option.value);
       }
       if (values.length === 0) values = null;
     }
 
-    model.set(column.get("name"), this.formatter.toRaw(values));
-    model.trigger("backgrid:edited", model, column, new Command(e));
-=======
-    model.set(column.get("name"), this.formatter.toRaw(this.$el.val(), model));
->>>>>>> 8203e6ca
+    model.set(column.get("name"), this.formatter.toRaw(values, model));
   },
 
   /**
@@ -1777,13 +1705,7 @@
              command.moveUp() || command.moveDown() || e.type == "blur") {
       e.preventDefault();
       e.stopPropagation();
-<<<<<<< HEAD
-      if (e.type == "blur" && this.el.querySelectorAll("option").length === 1) {
-        model.set(column.get("name"), this.formatter.toRaw(this.el.value));
-      }
-=======
       this.save(e);
->>>>>>> 8203e6ca
       model.trigger("backgrid:edited", model, column, new Command(e));
     }
   }
@@ -1853,14 +1775,8 @@
 
      @throws {TypeError} If `optionsValues` is undefined.
   */
-<<<<<<< HEAD
-  initialize: function () {
-    Cell.prototype.initialize.apply(this, arguments);
-    Backgrid.requireOptions(this, ["optionValues"]);
-=======
   initialize: function (options) {
     SelectCell.__super__.initialize.apply(this, arguments);
->>>>>>> 8203e6ca
     this.listenTo(this.model, "backgrid:edit", function (model, column, cell, editor) {
       if (column.get("name") == this.column.get("name")) {
         editor.setOptionValues(this.optionValues);
@@ -2192,30 +2108,12 @@
       cells.push(this.makeCell(columns.at(i), options));
     }
 
-<<<<<<< HEAD
-    this.listenTo(columns, "change:renderable", function (column, renderable) {
-      for (var i = 0; i < cells.length; i++) {
-        var cell = cells[i];
-        if (cell.column.get("name") == column.get("name")) {
-          if (renderable) cell.show(); else cell.hide();
-        }
-      }
-    });
-
-=======
->>>>>>> 8203e6ca
     this.listenTo(columns, "add", function (column, columns) {
       var i = columns.indexOf(column);
       var cell = this.makeCell(column, options);
       cells.splice(i, 0, cell);
 
-<<<<<<< HEAD
-      if (!cell.column.get("renderable")) cell.hide();
-
       var el = this.el, children = el.childNodes;
-=======
-      var $el = this.$el;
->>>>>>> 8203e6ca
       if (i === 0) {
         el.insertBefore(cell.render().el, el.firstChild);
       }
@@ -2259,13 +2157,7 @@
 
     var fragment = document.createDocumentFragment();
     for (var i = 0; i < this.cells.length; i++) {
-<<<<<<< HEAD
-      var cell = this.cells[i];
-      fragment.appendChild(cell.render().el);
-      if (!cell.column.get("renderable")) cell.hide();
-=======
       fragment.appendChild(this.cells[i].render().el);
->>>>>>> 8203e6ca
     }
 
     this.el.appendChild(fragment);
@@ -2285,7 +2177,7 @@
       var cell = this.cells[i];
       cell.remove.apply(cell, arguments);
     }
-    return Backgrid.View.prototype.remove.apply(this, arguments);
+    return Row.__super__.remove.apply(this, arguments);
   }
 
 });
@@ -2374,23 +2266,27 @@
       this.column = new Column(this.column);
     }
 
-    var column = this.column, collection = this.collection, $el = this.$el;
+    var column = this.column
+    var collection = this.collection
+    var el = this.el;
+    var classes = el.classList;
 
     this.listenTo(column, "change:editable change:sortable change:renderable",
                   function (column) {
                     var changed = column.changedAttributes();
                     for (var key in changed) {
                       if (changed.hasOwnProperty(key)) {
-                        $el.toggleClass(key, changed[key]);
+                        if (changed[key]) classes.add(key);
+                        else classes.remove(key);
                       }
                     }
                   });
     this.listenTo(column, "change:direction", this.setCellDirectionMaybe);
     this.listenTo(column, "change:name change:label", this.render);
 
-    if (Backgrid.callByNeed(column.editable(), column, collection)) $el.addClass("editable");
-    if (Backgrid.callByNeed(column.sortable(), column, collection)) $el.addClass("sortable");
-    if (Backgrid.callByNeed(column.renderable(), column, collection)) $el.addClass("renderable");
+    if (Backgrid.callByNeed(column.editable(), column, collection)) classes.add("editable");
+    if (Backgrid.callByNeed(column.sortable(), column, collection)) classes.add("sortable");
+    if (Backgrid.callByNeed(column.renderable(), column, collection)) classes.add("renderable");
 
     this.listenTo(collection, "backgrid:sort", this.removeCellDirectionMaybe);
   },
@@ -2400,18 +2296,12 @@
      CSS direction classes if the column being sorted on is not the same as this
      header cell's.
    */
-<<<<<<< HEAD
-  direction: function (dir) {
-    if (arguments.length) {
-      if (this._direction) this.el.classList.remove(this._direction);
-      if (dir) this.el.classList.add(dir);
-      this._direction = dir;
-=======
   removeCellDirectionMaybe: function (columnToSort) {
     if (columnToSort.cid != this.column.cid) {
-      this.$el.removeClass("ascending").removeClass("descending");
+      var classes = this.el.classList;
+      classes.remove("ascending");
+      classes.remove("descending");
       this.column.set("direction", null);
->>>>>>> 8203e6ca
     }
   },
 
@@ -2422,8 +2312,10 @@
      otherwise.
    */
   setCellDirectionMaybe: function (columnToSort, direction) {
-    this.$el.removeClass("ascending").removeClass("descending");
-    if (columnToSort.cid == this.column.cid) this.$el.addClass(direction);
+    var classes = this.el.classList;
+    classes.remove("ascending");
+    classes.remove("descending");
+    if (columnToSort.cid == this.column.cid && direction) classes.add(direction);
   },
 
   /**
@@ -2462,30 +2354,29 @@
      column.
    */
   render: function () {
-<<<<<<< HEAD
     this.empty();
-    var doc = window.document;
-    var label = doc.createElement("a");
-    label.appendChild(doc.createTextNode(this.column.get("label")));
-    var caret = doc.createElement("b");
-    caret.className = "sort-caret";
-    label.appendChild(caret);
-    this.el.appendChild(label);
-=======
-    this.$el.empty();
+
+    var label;
+
     var column = this.column;
     var sortable = Backgrid.callByNeed(column.sortable(), column, this.collection);
-    var label;
-    if(sortable){
-      label = $("<a>").text(column.get("label")).append("<b class='sort-caret'></b>");
-    } else {
-      label = document.createTextNode(column.get("label"));
-    }
-
-    this.$el.append(label);
-    this.$el.addClass(column.get("name"));
-    this.$el.addClass(column.get("direction"));
->>>>>>> 8203e6ca
+
+    if (sortable) {
+      label = document.createElement("a");
+      label.appendChild(document.createTextNode(this.column.get("label")));
+      var caret = document.createElement("b");
+      caret.className = "sort-caret";
+      label.appendChild(caret);
+    }
+    else label = document.createTextNode(column.get("label"));
+    this.el.appendChild(label);
+
+    var classes = this.el.classList;
+    classes.add(column.get("name"));
+
+    var direction = column.get("direction");
+    if (direction) classes.add(direction);
+
     this.delegateEvents();
     return this;
   }
@@ -2515,7 +2406,7 @@
      @throws {TypeError} If options.columns or options.collection is undefined.
    */
   initialize: function () {
-    Backgrid.Row.prototype.initialize.apply(this, arguments);
+    HeaderRow.__super__.initialize.apply(this, arguments);
   },
 
   makeCell: function (column, options) {
@@ -2579,7 +2470,7 @@
    */
   remove: function () {
     this.row.remove.apply(this.row, arguments);
-    return Backgrid.View.prototype.remove.apply(this, arguments);
+    return Header.__super__.remove.apply(this, arguments);
   }
 
 });
@@ -2701,22 +2592,8 @@
     var children = el.childNodes;
     var rowEl = row.render().el;
 
-<<<<<<< HEAD
-    if (options.render) {
-      if (index >= children.length) {
-        el.appendChild(rowEl);
-      }
-      else {
-        el.insertBefore(rowEl, children[index]);
-      }
-=======
-    if (index >= $children.length) {
-      $el.append($rowEl);
-    }
-    else {
-      $children.eq(index).before($rowEl);
->>>>>>> 8203e6ca
-    }
+    if (index >= children.length) el.appendChild(rowEl);
+    else el.insertBefore(rowEl, children[index]);
 
     return this;
   },
@@ -2770,10 +2647,13 @@
      instance as its sole parameter when done.
   */
   refresh: function () {
+    console.time("removing rows");
     for (var i = 0; i < this.rows.length; i++) {
       this.rows[i].remove();
     }
-
+    console.timeEnd("removing rows");
+
+    console.time("making rows");
     this.rows = this.collection.map(function (model) {
       var row = new this.row({
         columns: this.columns,
@@ -2782,9 +2662,13 @@
 
       return row;
     }, this);
+    console.timeEnd("making rows");
+
     this._unshiftEmptyRowMayBe();
 
+    console.time("rendering rows");
     this.render();
+    console.timeEnd("rendering rows");
 
     this.collection.trigger("backgrid:refresh", this);
 
@@ -2822,7 +2706,7 @@
       var row = this.rows[i];
       row.remove.apply(row, arguments);
     }
-    return Backgrid.View.prototype.remove.apply(this, arguments);
+    return Body.__super__.remove.apply(this, arguments);
   },
 
   /**
@@ -3188,13 +3072,9 @@
   render: function () {
     this.empty();
 
-<<<<<<< HEAD
-    this.el.appendChild(this.header.render().el);
-=======
     if (this.header) {
-      this.$el.append(this.header.render().$el);
-    }
->>>>>>> 8203e6ca
+      this.el.appendChild(this.header.render().el);
+    }
 
     if (this.footer) {
       this.el.appendChild(this.footer.render().el);
@@ -3218,7 +3098,7 @@
     this.header && this.header.remove.apply(this.header, arguments);
     this.body.remove.apply(this.body, arguments);
     this.footer && this.footer.remove.apply(this.footer, arguments);
-    return Backgrid.View.prototype.remove.apply(this, arguments);
+    return Grid.__super__.remove.apply(this, arguments);
   }
 
 });
