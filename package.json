{
  "name": "backgrid",
  "version": "0.3.5",
  "author": "Jimmy Yuen Ho Wong and contributors <wyuenho@gmail.com>",
  "description": "Backgrid.js is a set of components for building semantic and easily stylable data grid widgets with Backbone.",
  "homepage": "http://backgridjs.com/",
  "keywords": [
    "backgrid",
    "backbone"
  ],
  "main": "./lib/backgrid.js",
  "scripts": {
    "test": "grunt test",
    "prepublish": "grunt dist"
  },
  "repository": {
    "type": "git",
    "url": "http://github.com/wyuenho/backgrid"
  },
  "devDependencies": {
    "grunt": "~0.4.5",
    "grunt-cli": "~0.1.13",
    "grunt-contrib-clean": "~1.0.0",
    "grunt-contrib-concat": "~1.0.0",
    "grunt-contrib-connect": "~0.11.2",
    "grunt-contrib-jasmine": "~1.0.0",
    "grunt-contrib-uglify": "~1.0.0",
    "grunt-contrib-watch": "~0.6.1",
    "grunt-jsduck": "~1.0.1",
    "grunt-recess": "~1.0.1",
    "grunt-template-jasmine-istanbul": "~0.4.0"
  },
  "license": "MIT",
  "engines": {
    "node": ">=0.10"
  },
  "private": true,
  "dependencies": {
<<<<<<< HEAD
    "backbone": "~1.3.1",
    "jquery": "~2.2.1",
    "underscore": "~1.8.3"
=======
    "backbone": "^1.1.2",
    "jquery": ">= 1.7.0",
    "underscore": "^1.8.3"
>>>>>>> 09792f08
  }
}<|MERGE_RESOLUTION|>--- conflicted
+++ resolved
@@ -36,14 +36,8 @@
   },
   "private": true,
   "dependencies": {
-<<<<<<< HEAD
-    "backbone": "~1.3.1",
-    "jquery": "~2.2.1",
+    "backbone": "~1.1.2",
+    "jquery": ">= 1.7.0",
     "underscore": "~1.8.3"
-=======
-    "backbone": "^1.1.2",
-    "jquery": ">= 1.7.0",
-    "underscore": "^1.8.3"
->>>>>>> 09792f08
   }
 }