--- conflicted
+++ resolved
@@ -56,7 +56,7 @@
           collection instanceof Backbone.PageableCollection &&
           collection.mode == "server") {
         collection.queryParams[this.name] = function () {
-          return self.$el.find("input[type=text]").val();
+          return self.searchBox().value;
         };
       }
     },
@@ -72,14 +72,9 @@
     */
     search: function (e) {
       if (e) e.preventDefault();
-<<<<<<< HEAD
       var searchBox = this.searchBox();
       var data = {};
-      data[searchBox.name] = searchBox.value;
-=======
-      var data = {};
-      data[this.name] = this.$el.find("input[type=text]").val();
->>>>>>> 7cc8084f
+      data[this.name] = searchBox.value;
       this.collection.fetch({data: data});
     },
 
