/*
  backgrid
  http://github.com/wyuenho/backgrid

  Copyright (c) 2013 Jimmy Yuen Ho Wong and contributors
  Licensed under the MIT license.
*/

/**
   Body is the table body which contains the rows inside a table. Body is
   responsible for refreshing the rows after sorting, insertion and removal.

   @class Backgrid.Body
   @extends Backgrid.View
*/
var Body = Backgrid.Body = Backgrid.View.extend({

  /** @property */
  tagName: "tbody",

  /**
     Initializer.

     @param {Object} options
     @param {Backbone.Collection} options.collection
     @param {Backbone.Collection.<Backgrid.Column>|Array.<Backgrid.Column>|Array.<Object>} options.columns
     Column metadata.
     @param {Backgrid.Row} [options.row=Backgrid.Row] The Row class to use.
     @param {string|function(): string} [options.emptyText] The text to display in the empty row.

     @throws {TypeError} If options.columns or options.collection is undefined.

     See Backgrid.Row.
  */
  initialize: function (options) {

    this.columns = options.columns;
    if (!(this.columns instanceof Backbone.Collection)) {
      this.columns = new Columns(this.columns);
    }

    this.row = options.row || Row;
    this.rows = this.collection.map(function (model) {
      var row = new this.row({
        columns: this.columns,
        model: model
      });

      return row;
    }, this);

    this.emptyText = options.emptyText;
    this._unshiftEmptyRowMayBe();

    var collection = this.collection;
    this.listenTo(collection, "add", this.insertRow);
    this.listenTo(collection, "remove", this.removeRow);
    this.listenTo(collection, "sort", this.refresh);
    this.listenTo(collection, "reset", this.refresh);
    this.listenTo(collection, "backgrid:sort", this.sort);
    this.listenTo(collection, "backgrid:edited", this.moveToNextCell);
  },

  _unshiftEmptyRowMayBe: function () {
    if (this.rows.length === 0 && this.emptyText != null) {
      this.rows.unshift(new EmptyRow({
        emptyText: this.emptyText,
        columns: this.columns
      }));
    }
  },

  /**
     This method can be called either directly or as a callback to a
     [Backbone.Collecton#add](http://backbonejs.org/#Collection-add) event.

     When called directly, it accepts a model or an array of models and an
     option hash just like
     [Backbone.Collection#add](http://backbonejs.org/#Collection-add) and
     delegates to it. Once the model is added, a new row is inserted into the
     body and automatically rendered.

     When called as a callback of an `add` event, splices a new row into the
     body and renders it.

     @param {Backbone.Model} model The model to render as a row.
     @param {Backbone.Collection} collection When called directly, this
     parameter is actually the options to
     [Backbone.Collection#add](http://backbonejs.org/#Collection-add).
     @param {Object} options When called directly, this must be null.

     See:

     - [Backbone.Collection#add](http://backbonejs.org/#Collection-add)
  */
  insertRow: function (model, collection, options) {

    if (this.rows[0] instanceof EmptyRow) this.rows.pop().remove();

    // insertRow() is called directly
    if (!(collection instanceof Backbone.Collection) && !options) {
      this.collection.add(model, (options = collection));
      return;
    }

    var row = new this.row({
      columns: this.columns,
      model: model
    });

    var index = collection.indexOf(model);
    this.rows.splice(index, 0, row);

    var el = this.el;
    var children = el.childNodes;
    var rowEl = row.render().el;

<<<<<<< HEAD
    if (options.render) {
      if (index >= children.length) {
        el.appendChild(rowEl);
      }
      else {
        el.insertBefore(rowEl, children[index]);
      }
=======
    if (index >= $children.length) {
      $el.append($rowEl);
>>>>>>> 8203e6ca
    }
    else {
      $children.eq(index).before($rowEl);
    }

    return this;
  },

  /**
     The method can be called either directly or as a callback to a
     [Backbone.Collection#remove](http://backbonejs.org/#Collection-remove)
     event.

     When called directly, it accepts a model or an array of models and an
     option hash just like
     [Backbone.Collection#remove](http://backbonejs.org/#Collection-remove) and
     delegates to it. Once the model is removed, a corresponding row is removed
     from the body.

     When called as a callback of a `remove` event, splices into the rows and
     removes the row responsible for rendering the model.

     @param {Backbone.Model} model The model to remove from the body.
     @param {Backbone.Collection} collection When called directly, this
     parameter is actually the options to
     [Backbone.Collection#remove](http://backbonejs.org/#Collection-remove).
     @param {Object} options When called directly, this must be null.

     See:

     - [Backbone.Collection#remove](http://backbonejs.org/#Collection-remove)
  */
  removeRow: function (model, collection, options) {

    // removeRow() is called directly
    if (!options) {
      this.collection.remove(model, (options = collection));
      this._unshiftEmptyRowMayBe();
      return;
    }

    if (_.isUndefined(options.render) || options.render) {
      this.rows[options.index].remove();
    }

    this.rows.splice(options.index, 1);
    this._unshiftEmptyRowMayBe();

    return this;
  },

  /**
     Reinitialize all the rows inside the body and re-render them. Triggers a
     Backbone `backgrid:refresh` event from the collection along with the body
     instance as its sole parameter when done.
  */
  refresh: function () {
    for (var i = 0; i < this.rows.length; i++) {
      this.rows[i].remove();
    }

    this.rows = this.collection.map(function (model) {
      var row = new this.row({
        columns: this.columns,
        model: model
      });

      return row;
    }, this);
    this._unshiftEmptyRowMayBe();

    this.render();

    this.collection.trigger("backgrid:refresh", this);

    return this;
  },

  /**
     Renders all the rows inside this body. If the collection is empty and
     `options.emptyText` is defined and not null in the constructor, an empty
     row is rendered, otherwise no row is rendered.
  */
  render: function () {
    this.empty();

    var fragment = document.createDocumentFragment();
    for (var i = 0; i < this.rows.length; i++) {
      var row = this.rows[i];
      fragment.appendChild(row.render().el);
    }

    this.el.appendChild(fragment);

    this.delegateEvents();

    return this;
  },

  /**
     Clean up this body and it's rows.

     @chainable
  */
  remove: function () {
    for (var i = 0; i < this.rows.length; i++) {
      var row = this.rows[i];
      row.remove.apply(row, arguments);
    }
    return Backgrid.View.prototype.remove.apply(this, arguments);
  },

  /**
     If the underlying collection is a Backbone.PageableCollection in
     server-mode or infinite-mode, a page of models is fetched after sorting is
     done on the server.

     If the underlying collection is a Backbone.PageableCollection in
     client-mode, or any
     [Backbone.Collection](http://backbonejs.org/#Collection) instance, sorting
     is done on the client side. If the collection is an instance of a
     Backbone.PageableCollection, sorting will be done globally on all the pages
     and the current page will then be returned.

     Triggers a Backbone `backgrid:sort` event from the collection when done
     with the column, direction, comparator and a reference to the collection.

     @param {Backgrid.Column} column
     @param {null|"ascending"|"descending"} direction

     See [Backbone.Collection#comparator](http://backbonejs.org/#Collection-comparator)
  */
  sort: function (column, direction) {

    if (!_.contains(["ascending", "descending", null], direction)) {
      throw new RangeError('direction must be one of "ascending", "descending" or `null`');
    }

    if (_.isString(column)) column = this.columns.findWhere({name: column});

    var collection = this.collection;

    var order;
    if (direction === "ascending") order = -1;
    else if (direction === "descending") order = 1;
    else order = null;

    var comparator = this.makeComparator(column.get("name"), order,
                                         order ?
                                         column.sortValue() :
                                         function (model) {
                                           return model.cid.replace('c', '') * 1;
                                         });

    if (Backbone.PageableCollection &&
        collection instanceof Backbone.PageableCollection) {

      collection.setSorting(order && column.get("name"), order,
                            {sortValue: column.sortValue()});

      if (collection.fullCollection) {
        if (collection.fullCollection.comparator == null) {
          collection.fullCollection.comparator = comparator;
        }
        collection.fullCollection.sort();
      }
      else collection.fetch({reset: true});
    }
    else {
      collection.comparator = comparator;
      collection.sort();
    }

    column.set("direction", direction);

    return this;
  },

  makeComparator: function (attr, order, func) {

    return function (left, right) {
      // extract the values from the models
      var l = func(left, attr), r = func(right, attr), t;

      // if descending order, swap left and right
      if (order === 1) t = l, l = r, r = t;

      // compare as usual
      if (l === r) return 0;
      else if (l < r) return -1;
      return 1;
    };
  },

  /**
     Moves focus to the next renderable and editable cell and return the
     currently editing cell to display mode.

     Triggers a `backgrid:next` event on the model with the indices of the row
     and column the user *intended* to move to, and whether the intended move
     was going to go out of bounds. Note that *out of bound* always means an
     attempt to go past the end of the last row.

     @param {Backbone.Model} model The originating model
     @param {Backgrid.Column} column The originating model column
     @param {Backgrid.Command} command The Command object constructed from a DOM
     event
  */
  moveToNextCell: function (model, column, command) {
    var i = this.collection.indexOf(model);
    var j = this.columns.indexOf(column);
    var cell, renderable, editable, m, n;

    this.rows[i].cells[j].exitEditMode();

    if (command.moveUp() || command.moveDown() || command.moveLeft() ||
        command.moveRight() || command.save()) {
      var l = this.columns.length;
      var maxOffset = l * this.collection.length;

      if (command.moveUp() || command.moveDown()) {
        m = i + (command.moveUp() ? -1 : 1);
        var row = this.rows[m];
        if (row) {
          cell = row.cells[j];
          if (Backgrid.callByNeed(cell.column.editable(), cell.column, model)) {
            cell.enterEditMode();
            model.trigger("backgrid:next", m, j, false);
          }
        }
        else model.trigger("backgrid:next", m, j, true);
      }
      else if (command.moveLeft() || command.moveRight()) {
        var right = command.moveRight();
        for (var offset = i * l + j + (right ? 1 : -1);
             offset >= 0 && offset < maxOffset;
             right ? offset++ : offset--) {
          m = ~~(offset / l);
          n = offset - m * l;
          cell = this.rows[m].cells[n];
          renderable = Backgrid.callByNeed(cell.column.renderable(), cell.column, cell.model);
          editable = Backgrid.callByNeed(cell.column.editable(), cell.column, model);
          if (renderable && editable) {
            cell.enterEditMode();
            model.trigger("backgrid:next", m, n, false);
            break;
          }
        }

        if (offset == maxOffset) {
          model.trigger("backgrid:next", ~~(offset / l), offset - m * l, true);
        }
      }
    }

    return this;
  }
});<|MERGE_RESOLUTION|>--- conflicted
+++ resolved
@@ -115,22 +115,8 @@
     var children = el.childNodes;
     var rowEl = row.render().el;
 
-<<<<<<< HEAD
-    if (options.render) {
-      if (index >= children.length) {
-        el.appendChild(rowEl);
-      }
-      else {
-        el.insertBefore(rowEl, children[index]);
-      }
-=======
-    if (index >= $children.length) {
-      $el.append($rowEl);
->>>>>>> 8203e6ca
-    }
-    else {
-      $children.eq(index).before($rowEl);
-    }
+    if (index >= children.length) el.appendChild(rowEl);
+    else el.insertBefore(rowEl, children[index]);
 
     return this;
   },
@@ -184,10 +170,13 @@
      instance as its sole parameter when done.
   */
   refresh: function () {
+    console.time("removing rows");
     for (var i = 0; i < this.rows.length; i++) {
       this.rows[i].remove();
     }
-
+    console.timeEnd("removing rows");
+
+    console.time("making rows");
     this.rows = this.collection.map(function (model) {
       var row = new this.row({
         columns: this.columns,
@@ -196,9 +185,13 @@
 
       return row;
     }, this);
+    console.timeEnd("making rows");
+
     this._unshiftEmptyRowMayBe();
 
+    console.time("rendering rows");
     this.render();
+    console.timeEnd("rendering rows");
 
     this.collection.trigger("backgrid:refresh", this);
 
@@ -236,7 +229,7 @@
       var row = this.rows[i];
       row.remove.apply(row, arguments);
     }
-    return Backgrid.View.prototype.remove.apply(this, arguments);
+    return Body.__super__.remove.apply(this, arguments);
   },
 
   /**
