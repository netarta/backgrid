--- conflicted
+++ resolved
@@ -92,21 +92,14 @@
     var passedThruOptions = _.omit(options, ["el", "id", "attributes",
                                              "className", "tagName", "events"]);
 
-<<<<<<< HEAD
     // must construct body first so it listens to backgrid:sort first
-=======
-    this.header = options.header === undefined ?
-      this.header : options.header;
+    this.body = options.body || this.body;
+    this.body = new this.body(passedThruOptions);
+
+    this.header = options.header || this.header;
     if (this.header) {
       this.header = new this.header(passedThruOptions);
     }
-
->>>>>>> a8703393
-    this.body = options.body || this.body;
-    this.body = new this.body(passedThruOptions);
-
-    this.header = options.header || this.header;
-    this.header = new this.header(passedThruOptions);
 
     this.footer = options.footer || this.footer;
     if (this.footer) {
