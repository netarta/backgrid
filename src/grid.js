/*
  backgrid
  http://github.com/wyuenho/backgrid

  Copyright (c) 2013 Jimmy Yuen Ho Wong and contributors
  Licensed under the MIT license.
*/

/**
   Grid represents a data grid that has a header, body and an optional footer.

   By default, a Grid treats each model in a collection as a row, and each
   attribute in a model as a column. To render a grid you must provide a list of
   column metadata and a collection to the Grid constructor. Just like any
   Backgrid.View class, the grid is rendered as a DOM node fragment when you
   call render().

       var grid = Backgrid.Grid({
         columns: [{ name: "id", label: "ID", type: "string" },
          // ...
         ],
         collections: books
       });

       $("#table-container").append(grid.render().el);

   Optionally, if you want to customize the rendering of the grid's header and
   footer, you may choose to extend Backgrid.Header and Backgrid.Footer, and
   then supply that class or an instance of that class to the Grid constructor.
   See the documentation for Header and Footer for further details.

       var grid = Backgrid.Grid({
         columns: [{ name: "id", label: "ID", type: "string" }],
         collections: books,
         header: Backgrid.Header.extend({
              //...
         }),
         footer: Backgrid.Paginator
       });

   Finally, if you want to override how the rows are rendered in the table body,
   you can supply a Body subclass as the `body` attribute that uses a different
   Row class.

   @class Backgrid.Grid
   @extends Backgrid.View

   See:

   - Backgrid.Column
   - Backgrid.Header
   - Backgrid.Body
   - Backgrid.Row
   - Backgrid.Footer
*/
var Grid = Backgrid.Grid = Backgrid.View.extend({

  /** @property */
  tagName: "table",

  /** @property */
  className: "backgrid",

  /** @property */
  header: Header,

  /** @property */
  body: Body,

  /** @property */
  footer: null,

  /**
     Initializes a Grid instance.

     @param {Object} options
     @param {Backbone.Collection.<Backgrid.Columns>|Array.<Backgrid.Column>|Array.<Object>} options.columns Column metadata.
     @param {Backbone.Collection} options.collection The collection of tabular model data to display.
     @param {Backgrid.Header} [options.header=Backgrid.Header] An optional Header class to override the default.
     @param {Backgrid.Body} [options.body=Backgrid.Body] An optional Body class to override the default.
     @param {Backgrid.Row} [options.row=Backgrid.Row] An optional Row class to override the default.
     @param {Backgrid.Footer} [options.footer=Backgrid.Footer] An optional Footer class.
   */
  initialize: function (options) {
    // Convert the list of column objects here first so the subviews don't have
    // to.
    if (!(options.columns instanceof Backbone.Collection)) {
      options.columns = new Columns(options.columns);
    }
    this.columns = options.columns;

    var filteredOptions = _.omit(options, ["el", "id", "attributes",
                                           "className", "tagName", "events"]);

    // must construct body first so it listens to backgrid:sort first
    this.body = options.body || this.body;
    this.body = new this.body(filteredOptions);

    this.header = options.header || this.header;
    if (this.header) {
      this.header = new this.header(filteredOptions);
    }

    this.footer = options.footer || this.footer;
    if (this.footer) {
      this.footer = new this.footer(filteredOptions);
    }

    this.listenTo(this.columns, "reset", function () {
      if (this.header) {
        this.header = new (this.header.remove().constructor)(filteredOptions);
      }
      this.body = new (this.body.remove().constructor)(filteredOptions);
      if (this.footer) {
        this.footer = new (this.footer.remove().constructor)(filteredOptions);
      }
      this.render();
    });
  },

  /**
     Delegates to Backgrid.Body#insertRow.
   */
  insertRow: function () {
    this.body.insertRow.apply(this.body, arguments);
    return this;
  },

  /**
     Delegates to Backgrid.Body#removeRow.
   */
  removeRow: function () {
    this.body.removeRow.apply(this.body, arguments);
    return this;
  },

  /**
     Delegates to Backgrid.Columns#add for adding a column. Subviews can listen
     to the `add` event from their internal `columns` if rerendering needs to
     happen.

     @param {Object} [options] Options for `Backgrid.Columns#add`.
   */
  insertColumn: function () {
    this.columns.add.apply(this.columns, arguments);
    return this;
  },

  /**
     Delegates to Backgrid.Columns#remove for removing a column. Subviews can
     listen to the `remove` event from the internal `columns` if rerendering
     needs to happen.

     @param {Object} [options] Options for `Backgrid.Columns#remove`.
   */
  removeColumn: function () {
    this.columns.remove.apply(this.columns, arguments);
    return this;
  },

  /**
     Delegates to Backgrid.Body#sort.
   */
  sort: function () {
    this.body.sort.apply(this.body, arguments);
    return this;
  },

  /**
     Renders the grid's header, then footer, then finally the body. Triggers a
     Backbone `backgrid:rendered` event along with a reference to the grid when
     the it has successfully been rendered.
   */
  render: function () {
    this.empty();

<<<<<<< HEAD
    this.el.appendChild(this.header.render().el);
=======
    if (this.header) {
      this.$el.append(this.header.render().$el);
    }
>>>>>>> 8203e6ca

    if (this.footer) {
      this.el.appendChild(this.footer.render().el);
    }

    this.el.appendChild(this.body.render().el);

    this.delegateEvents();

    this.trigger("backgrid:rendered", this);

    return this;
  },

  /**
     Clean up this grid and its subviews.

     @chainable
   */
  remove: function () {
    this.header && this.header.remove.apply(this.header, arguments);
    this.body.remove.apply(this.body, arguments);
    this.footer && this.footer.remove.apply(this.footer, arguments);
    return Backgrid.View.prototype.remove.apply(this, arguments);
  }

});<|MERGE_RESOLUTION|>--- conflicted
+++ resolved
@@ -174,13 +174,9 @@
   render: function () {
     this.empty();
 
-<<<<<<< HEAD
-    this.el.appendChild(this.header.render().el);
-=======
     if (this.header) {
-      this.$el.append(this.header.render().$el);
-    }
->>>>>>> 8203e6ca
+      this.el.appendChild(this.header.render().el);
+    }
 
     if (this.footer) {
       this.el.appendChild(this.footer.render().el);
@@ -204,7 +200,7 @@
     this.header && this.header.remove.apply(this.header, arguments);
     this.body.remove.apply(this.body, arguments);
     this.footer && this.footer.remove.apply(this.footer, arguments);
-    return Backgrid.View.prototype.remove.apply(this, arguments);
+    return Grid.__super__.remove.apply(this, arguments);
   }
 
 });