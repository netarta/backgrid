--- conflicted
+++ resolved
@@ -40,30 +40,12 @@
       cells.push(this.makeCell(columns.at(i), options));
     }
 
-<<<<<<< HEAD
-    this.listenTo(columns, "change:renderable", function (column, renderable) {
-      for (var i = 0; i < cells.length; i++) {
-        var cell = cells[i];
-        if (cell.column.get("name") == column.get("name")) {
-          if (renderable) cell.show(); else cell.hide();
-        }
-      }
-    });
-
-=======
->>>>>>> 8203e6ca
     this.listenTo(columns, "add", function (column, columns) {
       var i = columns.indexOf(column);
       var cell = this.makeCell(column, options);
       cells.splice(i, 0, cell);
 
-<<<<<<< HEAD
-      if (!cell.column.get("renderable")) cell.hide();
-
       var el = this.el, children = el.childNodes;
-=======
-      var $el = this.$el;
->>>>>>> 8203e6ca
       if (i === 0) {
         el.insertBefore(cell.render().el, el.firstChild);
       }
@@ -107,13 +89,7 @@
 
     var fragment = document.createDocumentFragment();
     for (var i = 0; i < this.cells.length; i++) {
-<<<<<<< HEAD
-      var cell = this.cells[i];
-      fragment.appendChild(cell.render().el);
-      if (!cell.column.get("renderable")) cell.hide();
-=======
       fragment.appendChild(this.cells[i].render().el);
->>>>>>> 8203e6ca
     }
 
     this.el.appendChild(fragment);
@@ -133,7 +109,7 @@
       var cell = this.cells[i];
       cell.remove.apply(cell, arguments);
     }
-    return Backgrid.View.prototype.remove.apply(this, arguments);
+    return Row.__super__.remove.apply(this, arguments);
   }
 
 });
