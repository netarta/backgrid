--- conflicted
+++ resolved
@@ -89,7 +89,7 @@
     InputCellEditor.__super__.initialize.apply(this, arguments);
 
     if (options.placeholder) {
-      this.el.setAttribute("placeholder", options.placeholder);
+      this.el.placeholder = options.placeholder;
     }
   },
 
@@ -98,12 +98,8 @@
      exists.
   */
   render: function () {
-<<<<<<< HEAD
-    this.el.value = this.formatter.fromRaw(this.model.get(this.column.get("name")));
-=======
-    var model = this.model;
-    this.$el.val(this.formatter.fromRaw(model.get(this.column.get("name")), model));
->>>>>>> 8203e6ca
+    var model = this.model;
+    this.el.defaultValue = this.formatter.fromRaw(model.get(this.column.get("name")), model);
     return this;
   },
 
@@ -125,7 +121,6 @@
      @param {Event} e
   */
   saveOrCancel: function (e) {
-
     var formatter = this.formatter;
     var model = this.model;
     var column = this.column;
@@ -133,19 +128,14 @@
     var command = new Command(e);
     var blurred = e.type === "blur";
 
-    if (command.moveUp() || command.moveDown() || command.moveLeft() || command.moveRight() ||
-        command.save() || blurred) {
+    if (command.moveUp() || command.moveDown() || command.moveLeft() ||
+        command.moveRight() || command.save() || blurred) {
 
       e.preventDefault();
       e.stopPropagation();
 
-<<<<<<< HEAD
       var val = this.el.value;
-      var newValue = formatter.toRaw(val);
-=======
-      var val = this.$el.val();
       var newValue = formatter.toRaw(val, model);
->>>>>>> 8203e6ca
       if (_.isUndefined(newValue)) {
         model.trigger("backgrid:error", model, column, val);
       }
@@ -235,7 +225,7 @@
       this.column = new Column(this.column);
     }
 
-    var column = this.column, model = this.model, $el = this.$el;
+    var column = this.column, model = this.model, classes = this.el.classList;
 
     var formatter = Backgrid.resolveNameToClass(column.get("formatter") ||
                                                 this.formatter, "Formatter");
@@ -247,14 +237,8 @@
     this.formatter = formatter;
 
     this.editor = Backgrid.resolveNameToClass(this.editor, "CellEditor");
-<<<<<<< HEAD
-    this.listenTo(this.model, "change:" + this.column.get("name"), function () {
-      if (!this.el.classList.contains("editor")) this.render();
-=======
-
     this.listenTo(model, "change:" + column.get("name"), function () {
-      if (!$el.hasClass("editor")) this.render();
->>>>>>> 8203e6ca
+      if (!classes.contains("editor")) this.render();
     });
 
     this.listenTo(model, "backgrid:error", this.renderError);
@@ -264,14 +248,15 @@
                     var changed = column.changedAttributes();
                     for (var key in changed) {
                       if (changed.hasOwnProperty(key)) {
-                        $el.toggleClass(key, changed[key]);
+                        if (changed[key]) classes.add(key);
+                        else classes.remove(key);
                       }
                     }
                   });
 
-    if (Backgrid.callByNeed(column.editable(), column, model)) $el.addClass("editable");
-    if (Backgrid.callByNeed(column.sortable(), column, model)) $el.addClass("sortable");
-    if (Backgrid.callByNeed(column.renderable(), column, model)) $el.addClass("renderable");
+    if (Backgrid.callByNeed(column.editable(), column, model)) classes.add("editable");
+    if (Backgrid.callByNeed(column.sortable(), column, model)) classes.add("sortable");
+    if (Backgrid.callByNeed(column.renderable(), column, model)) classes.add("renderable");
   },
 
   /**
@@ -279,15 +264,10 @@
      model's raw value for this cell's column.
   */
   render: function () {
-<<<<<<< HEAD
     this.empty();
-    this.el.appendChild(window.document.createTextNode(
-      this.formatter.fromRaw(this.model.get(this.column.get("name")))));
-=======
-    this.$el.empty();
-    var model = this.model;
-    this.$el.text(this.formatter.fromRaw(model.get(this.column.get("name")), model));
->>>>>>> 8203e6ca
+    var model = this.model;
+    this.el.appendChild(document.createTextNode(
+      this.formatter.fromRaw(model.get(this.column.get("name")), model)));
     this.delegateEvents();
     return this;
   },
@@ -368,11 +348,7 @@
       this.currentEditor.remove.apply(this.currentEditor, arguments);
       delete this.currentEditor;
     }
-<<<<<<< HEAD
-    return Backgrid.View.prototype.remove.apply(this, arguments);
-=======
     return Cell.__super__.remove.apply(this, arguments);
->>>>>>> 8203e6ca
   }
 
 });
@@ -427,28 +403,17 @@
   },
 
   render: function () {
-<<<<<<< HEAD
     this.empty();
-    var formattedValue = this.formatter.fromRaw(this.model.get(this.column.get("name")));
-    var doc = window.document;
-    var a = doc.createElement("a");
+    var model = this.model;
+    var rawValue = model.get(this.column.get("name"));
+    var formattedValue = this.formatter.fromRaw(rawValue, model);
+    var a = document.createElement("a");
     a.tabIndex = -1;
-    a.href = formattedValue;
-    a.title = formattedValue;
-    a.target = "_blank";
-    a.appendChild(doc.createTextNode(formattedValue));
+    a.href = rawValue;
+    a.title = this.title || formattedValue;
+    a.target = this.target;
+    a.appendChild(document.createTextNode(formattedValue));
     this.el.appendChild(a);
-=======
-    this.$el.empty();
-    var rawValue = this.model.get(this.column.get("name"));
-    var formattedValue = this.formatter.fromRaw(rawValue, this.model);
-    this.$el.append($("<a>", {
-      tabIndex: -1,
-      href: rawValue,
-      title: this.title || formattedValue,
-      target: this.target
-    }).text(formattedValue));
->>>>>>> 8203e6ca
     this.delegateEvents();
     return this;
   }
@@ -471,26 +436,16 @@
   formatter: EmailFormatter,
 
   render: function () {
-<<<<<<< HEAD
     this.empty();
-    var formattedValue = this.formatter.fromRaw(this.model.get(this.column.get("name")));
-    var doc = window.document;
-    var a = doc.createElement("a");
+    var model = this.model;
+    var rawValue = model.get(this.column.get("name"));
+    var formattedValue = this.formatter.fromRaw(rawValue, model);
+    var a = document.createElement("a");
     a.tabIndex = -1;
-    a.href = "mailto:" + formattedValue;
+    a.href = "mailto:" + rawValue;
     a.title = formattedValue;
-    a.appendChild(doc.createTextNode(formattedValue));
+    a.appendChild(document.createTextNode(formattedValue));
     this.el.appendChild(a);
-=======
-    this.$el.empty();
-    var model = this.model;
-    var formattedValue = this.formatter.fromRaw(model.get(this.column.get("name")), model);
-    this.$el.append($("<a>", {
-      tabIndex: -1,
-      href: "mailto:" + formattedValue,
-      title: formattedValue
-    }).text(formattedValue));
->>>>>>> 8203e6ca
     this.delegateEvents();
     return this;
   }
@@ -728,14 +683,9 @@
      uncheck otherwise.
   */
   render: function () {
-<<<<<<< HEAD
-    var val = this.formatter.fromRaw(this.model.get(this.column.get("name")));
-    this.el.checked = val;
-=======
     var model = this.model;
     var val = this.formatter.fromRaw(model.get(this.column.get("name")), model);
-    this.$el.prop("checked", val);
->>>>>>> 8203e6ca
+    this.el.defaultChecked = val;
     return this;
   },
 
@@ -772,20 +722,12 @@
         command.moveDown()) {
       e.preventDefault();
       e.stopPropagation();
-<<<<<<< HEAD
-      var val = formatter.toRaw(el.checked);
-=======
-      var val = formatter.toRaw($el.prop("checked"), model);
->>>>>>> 8203e6ca
+      var val = formatter.toRaw(el.checked, model);
       model.set(column.get("name"), val);
       model.trigger("backgrid:edited", model, column, command);
     }
     else if (e.type == "change") {
-<<<<<<< HEAD
-      var val = formatter.toRaw(el.checked);
-=======
-      var val = formatter.toRaw($el.prop("checked"), model);
->>>>>>> 8203e6ca
+      var val = formatter.toRaw(el.checked, model);
       model.set(column.get("name"), val);
       el.focus();
     }
@@ -818,24 +760,15 @@
      uncheck otherwise.
   */
   render: function () {
-<<<<<<< HEAD
     this.empty();
-    var input = window.document.createElement("input");
+    var model = this.model, column = this.column;
+    var editable = Backgrid.callByNeed(column.editable(), column, model);
+    var input = document.createElement("input");
     input.tabIndex = -1;
     input.type = "checkbox";
-    input.checked = this.formatter.fromRaw(this.model.get(this.column.get("name")));
+    input.checked = this.formatter.fromRaw(model.get(this.column.get("name")), model);
+    input.disabled = !editable;
     this.el.appendChild(input);
-=======
-    this.$el.empty();
-    var model = this.model, column = this.column;
-    var editable = Backgrid.callByNeed(column.editable(), column, model);
-    this.$el.append($("<input>", {
-      tabIndex: -1,
-      type: "checkbox",
-      checked: this.formatter.fromRaw(model.get(column.get("name")), model),
-      disabled: !editable
-    }));
->>>>>>> 8203e6ca
     this.delegateEvents();
     return this;
   }
@@ -869,6 +802,7 @@
   },
 
   setMultiple: function (multiple) {
+    this.multiple = multiple;
     this.el.multiple = multiple;
   },
 
@@ -877,15 +811,9 @@
     for (var i = 0; i < nvps.length; i++) {
       var nvp = nvps[i];
       options = options + this.template({
-<<<<<<< HEAD
-        text: nvp[0],
-        value: nvp[1],
-        selected: selectedValues.indexOf(nvp[1]) > -1
-=======
         text: nvps[i][0],
         value: nvps[i][1],
         selected: _.indexOf(selectedValues, nvps[i][1]) > -1
->>>>>>> 8203e6ca
       });
     }
     return options;
@@ -928,16 +856,10 @@
       }
       else if (_.isObject(optionValue)) {
         optgroupName = optionValue.name;
-<<<<<<< HEAD
-        var optgroup = window.document.createElement("optgroup");
+        var optgroup = document.createElement("optgroup");
         optgroup.label = optgroupName;
-        optgroup.innerHTML = this._renderOptions(optionValue.values, selectedValues);
+        optgroup.innerHTML = this._renderOptions.call(this, optionValue.values, selectedValues);
         children.push(optgroup.outerHTML);
-=======
-        optgroup = $("<optgroup></optgroup>", { label: optgroupName });
-        optgroup.append(this._renderOptions.call(this, optionValue.values, selectedValues));
-        this.$el.append(optgroup);
->>>>>>> 8203e6ca
       }
       else {
         throw new TypeError("optionValues elements must be a name-value pair or an object hash of { name: 'optgroup label', value: [option name-value pairs] }");
@@ -957,25 +879,20 @@
   save: function (e) {
     var model = this.model;
     var column = this.column;
-<<<<<<< HEAD
-
-    var values;
-    if (!this.el.multiple) values = this.el.value;
-    else if (this.el.multiple) {
+
+    var values = null;
+    var options = this.el.options, option;
+    if (!this.multiple) values = this.el.value || null;
+    else if (this.multiple) {
       values = [];
-      var selectedOptions = this.el.querySelectorAll("option");
-      for (var i = 0, l = selectedOptions.length; i < l; i++) {
-        var option = selectedOptions[i];
+      for (var i = 0, l = options.length; i < l; i++) {
+        option = options[i];
         if (option.selected) values.push(option.value);
       }
       if (values.length === 0) values = null;
     }
 
-    model.set(column.get("name"), this.formatter.toRaw(values));
-    model.trigger("backgrid:edited", model, column, new Command(e));
-=======
-    model.set(column.get("name"), this.formatter.toRaw(this.$el.val(), model));
->>>>>>> 8203e6ca
+    model.set(column.get("name"), this.formatter.toRaw(values, model));
   },
 
   /**
@@ -994,13 +911,7 @@
              command.moveUp() || command.moveDown() || e.type == "blur") {
       e.preventDefault();
       e.stopPropagation();
-<<<<<<< HEAD
-      if (e.type == "blur" && this.el.querySelectorAll("option").length === 1) {
-        model.set(column.get("name"), this.formatter.toRaw(this.el.value));
-      }
-=======
       this.save(e);
->>>>>>> 8203e6ca
       model.trigger("backgrid:edited", model, column, new Command(e));
     }
   }
@@ -1070,14 +981,8 @@
 
      @throws {TypeError} If `optionsValues` is undefined.
   */
-<<<<<<< HEAD
-  initialize: function () {
-    Cell.prototype.initialize.apply(this, arguments);
-    Backgrid.requireOptions(this, ["optionValues"]);
-=======
   initialize: function (options) {
     SelectCell.__super__.initialize.apply(this, arguments);
->>>>>>> 8203e6ca
     this.listenTo(this.model, "backgrid:edit", function (model, column, cell, editor) {
       if (column.get("name") == this.column.get("name")) {
         editor.setOptionValues(this.optionValues);
