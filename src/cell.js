/*
  backgrid
  http://github.com/wyuenho/backgrid

  Copyright (c) 2013 Jimmy Yuen Ho Wong and contributors
  Licensed under the MIT @license.
*/

/**
   Generic cell editor base class. Only defines an initializer for a number of
   required parameters.

   @abstract
   @class Backgrid.CellEditor
   @extends Backgrid.View
*/
var CellEditor = Backgrid.CellEditor = Backgrid.View.extend({

  /**
     Initializer.

     @param {Object} options
     @param {Backgrid.CellFormatter} options.formatter
     @param {Backgrid.Column} options.column
     @param {Backbone.Model} options.model

     @throws {TypeError} If `formatter` is not a formatter instance, or when
     `model` or `column` are undefined.
  */
  initialize: function (options) {
    Backgrid.requireOptions(options, ["formatter", "column", "model"]);
    this.formatter = options.formatter;
    this.column = options.column;
    if (!(this.column instanceof Column)) {
      this.column = new Column(this.column);
    }

    this.listenTo(this.model, "backgrid:editing", this.postRender);
  },

  /**
     Post-rendering setup and initialization. Focuses the cell editor's `el` in
     this default implementation. **Should** be called by Cell classes after
     calling Backgrid.CellEditor#render.
  */
  postRender: function (model, column) {
    if (column == null || column.get("name") == this.column.get("name")) {
      this.el.focus();
    }
    return this;
  }

});

/**
   InputCellEditor the cell editor type used by most core cell types. This cell
   editor renders a text input box as its editor. The input will render a
   placeholder if the value is empty on supported browsers.

   @class Backgrid.InputCellEditor
   @extends Backgrid.CellEditor
*/
var InputCellEditor = Backgrid.InputCellEditor = CellEditor.extend({

  /** @property */
  tagName: "input",

  /** @property */
  attributes: {
    type: "text"
  },

  /** @property */
  events: {
    "blur": "saveOrCancel",
    "keydown": "saveOrCancel"
  },

  /**
     Initializer. Removes this `el` from the DOM when a `done` event is
     triggered.

     @param {Object} options
     @param {Backgrid.CellFormatter} options.formatter
     @param {Backgrid.Column} options.column
     @param {Backbone.Model} options.model
     @param {string} [options.placeholder]
  */
  initialize: function (options) {
    CellEditor.prototype.initialize.apply(this, arguments);

    if (options.placeholder) {
      this.el.setAttribute("placeholder", options.placeholder);
    }
  },

  /**
     Renders a text input with the cell value formatted for display, if it
     exists.
  */
  render: function () {
    this.el.value = this.formatter.fromRaw(this.model.get(this.column.get("name")));
    return this;
  },

  /**
     If the key pressed is `enter`, `tab`, `up`, or `down`, converts the value
     in the editor to a raw value for saving into the model using the formatter.

     If the key pressed is `esc` the changes are undone.

     If the editor goes out of focus (`blur`) but the value is invalid, the
     event is intercepted and cancelled so the cell remains in focus pending for
     further action. The changes are saved otherwise.

     Triggers a Backbone `backgrid:edited` event from the model when successful,
     and `backgrid:error` if the value cannot be converted. Classes listening to
     the `error` event, usually the Cell classes, should respond appropriately,
     usually by rendering some kind of error feedback.

     @param {Event} e
  */
  saveOrCancel: function (e) {

    var formatter = this.formatter;
    var model = this.model;
    var column = this.column;

    var command = new Command(e);
    var blurred = e.type === "blur";

    if (command.moveUp() || command.moveDown() || command.moveLeft() || command.moveRight() ||
        command.save() || blurred) {

      e.preventDefault();
      e.stopPropagation();

      var val = this.el.value;
      var newValue = formatter.toRaw(val);
      if (_.isUndefined(newValue)) {
        model.trigger("backgrid:error", model, column, val);
      }
      else {
        model.set(column.get("name"), newValue);
        model.trigger("backgrid:edited", model, column, command);
      }
    }
    // esc
    else if (command.cancel()) {
      // undo
      e.stopPropagation();
      model.trigger("backgrid:edited", model, column, command);
    }
  },

  postRender: function (model, column) {
    if (column == null || column.get("name") == this.column.get("name")) {
      // move the cursor to the end on firefox if text is right aligned
      var el = this.el, textAlign;
      if (window.getComputedStyle) {
        textAlign = window.getComputedStyle(el).textAlign;
      }
      else if (el.currentStyle) textAlign = el.currentStyle.textAlign;
      if (textAlign === "right") {
        var val = el.value;
        el.focus();
        el.val = null;
        el.val = val;
      }
      else el.focus();
    }
    return this;
  }

});

/**
   The super-class for all Cell types. By default, this class renders a plain
   table cell with the model value converted to a string using the
   formatter. The table cell is clickable, upon which the cell will go into
   editor mode, which is rendered by a Backgrid.InputCellEditor instance by
   default. Upon encountering any formatting errors, this class will add an
   `error` CSS class to the table cell.

   @abstract
   @class Backgrid.Cell
   @extends Backgrid.View
*/
var Cell = Backgrid.Cell = Backgrid.View.extend({

  /** @property */
  tagName: "td",

  /**
     @property {Backgrid.CellFormatter|Object|string} [formatter=new CellFormatter()]
  */
  formatter: new CellFormatter(),

  /**
     @property {Backgrid.CellEditor} [editor=Backgrid.InputCellEditor] The
     default editor for all cell instances of this class. This value must be a
     class, it will be automatically instantiated upon entering edit mode.

     See Backgrid.CellEditor
  */
  editor: InputCellEditor,

  /** @property */
  events: {
    "click": "enterEditMode"
  },

  /**
     Initializer.

     @param {Object} options
     @param {Backbone.Model} options.model
     @param {Backgrid.Column} options.column

     @throws {ReferenceError} If formatter is a string but a formatter class of
     said name cannot be found in the Backgrid module.
  */
  initialize: function (options) {
    Backgrid.requireOptions(options, ["model", "column"]);
    this.column = options.column;
    if (!(this.column instanceof Column)) {
      this.column = new Column(this.column);
    }
    this.formatter = Backgrid.resolveNameToClass(this.column.get("formatter") || this.formatter, "Formatter");
    this.editor = Backgrid.resolveNameToClass(this.editor, "CellEditor");
    this.listenTo(this.model, "change:" + this.column.get("name"), function () {
      if (!this.el.classList.contains("editor")) this.render();
    });
    this.listenTo(this.model, "backgrid:error", this.renderError);
  },

  show: function () {
    this.el.style.display = '';
    return this;
  },

  hide: function () {
    this.el.style.display = "none";
    return this;
  },

  /**
     Render a text string in a table cell. The text is converted from the
     model's raw value for this cell's column.
  */
  render: function () {
    this.empty();
    this.el.appendChild(window.document.createTextNode(
      this.formatter.fromRaw(this.model.get(this.column.get("name")))));
    this.delegateEvents();
    return this;
  },

  /**
     If this column is editable, a new CellEditor instance is instantiated with
     its required parameters. An `editor` CSS class is added to the cell upon
     entering edit mode.

     This method triggers a Backbone `backgrid:edit` event from the model when
     the cell is entering edit mode and an editor instance has been constructed,
     but before it is rendered and inserted into the DOM. The cell and the
     constructed cell editor instance are sent as event parameters when this
     event is triggered.

     When this cell has finished switching to edit mode, a Backbone
     `backgrid:editing` event is triggered from the model. The cell and the
     constructed cell instance are also sent as parameters in the event.

     When the model triggers a `backgrid:error` event, it means the editor is
     unable to convert the current user input to an apprpriate value for the
     model's column, and an `error` CSS class is added to the cell accordingly.
  */
  enterEditMode: function () {
    var model = this.model;
    var column = this.column;

    if (column.get("editable")) {

      this.currentEditor = new this.editor({
        column: this.column,
        model: this.model,
        formatter: this.formatter
      });

      model.trigger("backgrid:edit", model, column, this, this.currentEditor);

      // Need to redundantly undelegate events for Firefox
      this.undelegateEvents();
      this.empty();
      this.el.appendChild(this.currentEditor.el);
      this.currentEditor.render();
      this.el.classList.add("editor");

      model.trigger("backgrid:editing", model, column, this, this.currentEditor);
    }
  },

  /**
     Put an `error` CSS class on the table cell.
  */
  renderError: function (model, column) {
    if (column == null || column.get("name") == this.column.get("name")) {
      this.el.classList.add("error");
    }
  },

  /**
     Removes the editor and re-render in display mode.
  */
  exitEditMode: function () {
    this.el.classList.remove("error");
    this.currentEditor.remove();
    this.stopListening(this.currentEditor);
    delete this.currentEditor;
    this.el.classList.remove("editor");
    this.render();
  },

  /**
     Clean up this cell.

     @chainable
  */
  remove: function () {
    if (this.currentEditor) {
      this.currentEditor.remove.apply(this, arguments);
      delete this.currentEditor;
    }
    return Backgrid.View.prototype.remove.apply(this, arguments);
  }

});

/**
   StringCell displays HTML escaped strings and accepts anything typed in.

   @class Backgrid.StringCell
   @extends Backgrid.Cell
*/
var StringCell = Backgrid.StringCell = Cell.extend({

  /** @property */
  className: "string-cell",

  formatter: new StringFormatter()

});

/**
   UriCell renders an HTML `<a>` anchor for the value and accepts URIs as user
   input values. No type conversion or URL validation is done by the formatter
   of this cell. Users who need URL validation are encourage to subclass UriCell
   to take advantage of the parsing capabilities of the HTMLAnchorElement
   available on HTML5-capable browsers or using a third-party library like
   [URI.js](https://github.com/medialize/URI.js).

   @class Backgrid.UriCell
   @extends Backgrid.Cell
*/
var UriCell = Backgrid.UriCell = Cell.extend({

  /** @property */
  className: "uri-cell",

  render: function () {
    this.empty();
    var formattedValue = this.formatter.fromRaw(this.model.get(this.column.get("name")));
    var doc = window.document;
    var a = doc.createElement("a");
    a.tabIndex = -1;
    a.href = formattedValue;
    a.title = formattedValue;
    a.target = "_blank";
    a.appendChild(doc.createTextNode(formattedValue));
    this.el.appendChild(a);
    this.delegateEvents();
    return this;
  }

});

/**
   Like Backgrid.UriCell, EmailCell renders an HTML `<a>` anchor for the
   value. The `href` in the anchor is prefixed with `mailto:`. EmailCell will
   complain if the user enters a string that doesn't contain the `@` sign.

   @class Backgrid.EmailCell
   @extends Backgrid.StringCell
*/
var EmailCell = Backgrid.EmailCell = StringCell.extend({

  /** @property */
  className: "email-cell",

  formatter: new EmailFormatter(),

  render: function () {
    this.empty();
    var formattedValue = this.formatter.fromRaw(this.model.get(this.column.get("name")));
    var doc = window.document;
    var a = doc.createElement("a");
    a.tabIndex = -1;
    a.href = "mailto:" + formattedValue;
    a.title = formattedValue;
    a.appendChild(doc.createTextNode(formattedValue));
    this.el.appendChild(a);
    this.delegateEvents();
    return this;
  }

});

/**
   NumberCell is a generic cell that renders all numbers. Numbers are formatted
   using a Backgrid.NumberFormatter.

   @class Backgrid.NumberCell
   @extends Backgrid.Cell
*/
var NumberCell = Backgrid.NumberCell = Cell.extend({

  /** @property */
  className: "number-cell",

  /**
     @property {number} [decimals=2] Must be an integer.
  */
  decimals: NumberFormatter.prototype.defaults.decimals,

  /** @property {string} [decimalSeparator='.'] */
  decimalSeparator: NumberFormatter.prototype.defaults.decimalSeparator,

  /** @property {string} [orderSeparator=','] */
  orderSeparator: NumberFormatter.prototype.defaults.orderSeparator,

  /** @property {Backgrid.CellFormatter} [formatter=Backgrid.NumberFormatter] */
  formatter: NumberFormatter,

  /**
     Initializes this cell and the number formatter.

     @param {Object} options
     @param {Backbone.Model} options.model
     @param {Backgrid.Column} options.column
  */
  initialize: function (options) {
    Cell.prototype.initialize.apply(this, arguments);
    this.formatter = new this.formatter({
      decimals: this.decimals,
      decimalSeparator: this.decimalSeparator,
      orderSeparator: this.orderSeparator
    });
  }

});

/**
   An IntegerCell is just a Backgrid.NumberCell with 0 decimals. If a floating
   point number is supplied, the number is simply rounded the usual way when
   displayed.

   @class Backgrid.IntegerCell
   @extends Backgrid.NumberCell
*/
var IntegerCell = Backgrid.IntegerCell = NumberCell.extend({

  /** @property */
  className: "integer-cell",

  /**
     @property {number} decimals Must be an integer.
  */
  decimals: 0
});

/**
   DatetimeCell is a basic cell that accepts datetime string values in RFC-2822
   or W3C's subset of ISO-8601 and displays them in ISO-8601 format. For a much
   more sophisticated date time cell with better datetime formatting, take a
   look at the Backgrid.Extension.MomentCell extension.

   @class Backgrid.DatetimeCell
   @extends Backgrid.Cell

   See:

   - Backgrid.Extension.MomentCell
   - Backgrid.DatetimeFormatter
*/
var DatetimeCell = Backgrid.DatetimeCell = Cell.extend({

  /** @property */
  className: "datetime-cell",

  /**
     @property {boolean} [includeDate=true]
  */
  includeDate: DatetimeFormatter.prototype.defaults.includeDate,

  /**
     @property {boolean} [includeTime=true]
  */
  includeTime: DatetimeFormatter.prototype.defaults.includeTime,

  /**
     @property {boolean} [includeMilli=false]
  */
  includeMilli: DatetimeFormatter.prototype.defaults.includeMilli,

  /** @property {Backgrid.CellFormatter} [formatter=Backgrid.DatetimeFormatter] */
  formatter: DatetimeFormatter,

  /**
     Initializes this cell and the datetime formatter.

     @param {Object} options
     @param {Backbone.Model} options.model
     @param {Backgrid.Column} options.column
  */
  initialize: function (options) {
    Cell.prototype.initialize.apply(this, arguments);
    this.formatter = new this.formatter({
      includeDate: this.includeDate,
      includeTime: this.includeTime,
      includeMilli: this.includeMilli
    });

    var placeholder = this.includeDate ? "YYYY-MM-DD" : "";
    placeholder += (this.includeDate && this.includeTime) ? "T" : "";
    placeholder += this.includeTime ? "HH:mm:ss" : "";
    placeholder += (this.includeTime && this.includeMilli) ? ".SSS" : "";

    this.editor = this.editor.extend({
      attributes: _.extend({}, this.editor.prototype.attributes, this.editor.attributes, {
        placeholder: placeholder
      })
    });
  }

});

/**
   DateCell is a Backgrid.DatetimeCell without the time part.

   @class Backgrid.DateCell
   @extends Backgrid.DatetimeCell
*/
var DateCell = Backgrid.DateCell = DatetimeCell.extend({

  /** @property */
  className: "date-cell",

  /** @property */
  includeTime: false

});

/**
   TimeCell is a Backgrid.DatetimeCell without the date part.

   @class Backgrid.TimeCell
   @extends Backgrid.DatetimeCell
*/
var TimeCell = Backgrid.TimeCell = DatetimeCell.extend({

  /** @property */
  className: "time-cell",

  /** @property */
  includeDate: false

});

/**
   BooleanCellEditor renders a checkbox as its editor.

   @class Backgrid.BooleanCellEditor
   @extends Backgrid.CellEditor
*/
var BooleanCellEditor = Backgrid.BooleanCellEditor = CellEditor.extend({

  /** @property */
  tagName: "input",

  /** @property */
  attributes: {
    tabIndex: -1,
    type: "checkbox"
  },

  /** @property */
  events: {
    "mousedown": function () {
      this.mouseDown = true;
    },
    "blur": "enterOrExitEditMode",
    "mouseup": function () {
      this.mouseDown = false;
    },
    "change": "saveOrCancel",
    "keydown": "saveOrCancel"
  },

  /**
     Renders a checkbox and check it if the model value of this column is true,
     uncheck otherwise.
  */
  render: function () {
    var val = this.formatter.fromRaw(this.model.get(this.column.get("name")));
    this.el.checked = val;
    return this;
  },

  /**
     Event handler. Hack to deal with the case where `blur` is fired before
     `change` and `click` on a checkbox.
  */
  enterOrExitEditMode: function (e) {
    if (!this.mouseDown) {
      var model = this.model;
      model.trigger("backgrid:edited", model, this.column, new Command(e));
    }
  },

  /**
     Event handler. Save the value into the model if the event is `change` or
     one of the keyboard navigation key presses. Exit edit mode without saving
     if `escape` was pressed.
  */
  saveOrCancel: function (e) {
    var model = this.model;
    var column = this.column;
    var formatter = this.formatter;
    var command = new Command(e);
    // skip ahead to `change` when space is pressed
    if (command.passThru() && e.type != "change") return true;
    if (command.cancel()) {
      e.stopPropagation();
      model.trigger("backgrid:edited", model, column, command);
    }

    var el = this.el;
    if (command.save() || command.moveLeft() || command.moveRight() || command.moveUp() ||
        command.moveDown()) {
      e.preventDefault();
      e.stopPropagation();
      var val = formatter.toRaw(el.checked);
      model.set(column.get("name"), val);
      model.trigger("backgrid:edited", model, column, command);
    }
    else if (e.type == "change") {
      var val = formatter.toRaw(el.checked);
      model.set(column.get("name"), val);
      el.focus();
    }
  }

});

/**
   BooleanCell renders a checkbox both during display mode and edit mode. The
   checkbox is checked if the model value is true, unchecked otherwise.

   @class Backgrid.BooleanCell
   @extends Backgrid.Cell
*/
var BooleanCell = Backgrid.BooleanCell = Cell.extend({

  /** @property */
  className: "boolean-cell",

  /** @property */
  editor: BooleanCellEditor,

  /** @property */
  events: {
    "click": "enterEditMode"
  },

  /**
     Renders a checkbox and check it if the model value of this column is true,
     uncheck otherwise.
  */
  render: function () {
    this.empty();
    var input = window.document.createElement("input");
    input.tabIndex = -1;
    input.type = "checkbox";
    input.checked = this.formatter.fromRaw(this.model.get(this.column.get("name")));
    this.el.appendChild(input);
    this.delegateEvents();
    return this;
  }

});

/**
   SelectCellEditor renders an HTML `<select>` fragment as the editor.

   @class Backgrid.SelectCellEditor
   @extends Backgrid.CellEditor
*/
var SelectCellEditor = Backgrid.SelectCellEditor = CellEditor.extend({

  /** @property */
  tagName: "select",

  /** @property */
  events: {
    "change": "save",
    "blur": "close",
    "keydown": "close"
  },

  /** @property {function(Object, ?Object=): string} template */
  template: _.template('<option value="<%- value %>" <%= selected ? \'selected="selected"\' : "" %>><%- text %></option>'),

  setOptionValues: function (optionValues) {
    this.optionValues = optionValues;
  },

  setMultiple: function (multiple) {
    this.multiple = multiple;
    this.$el.prop("multiple", multiple);
  },

  _renderOptions: function (nvps, selectedValues) {
    var options = '';
    for (var i = 0; i < nvps.length; i++) {
      options = options + this.template({
        text: nvps[i][0],
        value: nvps[i][1],
        selected: selectedValues.indexOf(nvps[i][1]) > -1
      });
    }
    return options;
  },

  /**
     Renders the options if `optionValues` is a list of name-value pairs. The
     options are contained inside option groups if `optionValues` is a list of
     object hashes. The name is rendered at the option text and the value is the
     option value. If `optionValues` is a function, it is called without a
     parameter.
  */
  render: function () {
    this.empty();

    var optionValues = _.result(this, "optionValues");
    var selectedValues = this.formatter.fromRaw(this.model.get(this.column.get("name")));

    if (!_.isArray(optionValues)) throw TypeError("optionValues must be an array");

    var optionValue = null;
    var optionText = null;
    var optionValue = null;
    var optgroupName = null;
    var optgroup = null;
<<<<<<< HEAD
    var innerHTML = '';
=======

>>>>>>> 7cc8084f
    for (var i = 0; i < optionValues.length; i++) {
      var optionValue = optionValues[i];

      if (_.isArray(optionValue)) {
        optionText  = optionValue[0];
        optionValue = optionValue[1];

        innerHTML += this.template({
          text: optionText,
          value: optionValue,
<<<<<<< HEAD
          selected: optionValue == currentValue
        });
      }
      else if (_.isObject(optionValue)) {
        optgroupName = optionValue.name;
        optgroup = this._renderOptions(optionValue.values, currentValue);
        innerHTML = innerHTML + '<optgroup label="' + optgroupName + '">' + optgroup + '</optgroup>';
=======
          selected: selectedValues.indexOf(optionValue) > -1
        }));
      }
      else if (_.isObject(optionValue)) {
        optgroupName = optionValue.name;
        optgroup = $("<optgroup></optgroup>", { label: optgroupName });
        optgroup.append(this._renderOptions(optionValue.values, selectedValues));
        this.$el.append(optgroup);
>>>>>>> 7cc8084f
      }
      else {
        throw TypeError("optionValues elements must be a name-value pair or an object hash of { name: 'optgroup label', value: [option name-value pairs] }");
      }
    }

    this.el.innerHTML = innerHTML;

    this.delegateEvents();

    return this;
  },

  /**
     Saves the value of the selected option to the model attribute. Triggers a
     `backgrid:edited` Backbone event from the model.
  */
  save: function (e) {
    var model = this.model;
    var column = this.column;
    model.set(column.get("name"), this.formatter.toRaw(this.el.value));
    model.trigger("backgrid:edited", model, column, new Command(e));
  },

  /**
     Triggers a `backgrid:edited` event from the model so the body can close
     this editor.
  */
  close: function (e) {
    var model = this.model;
    var column = this.column;
    var command = new Command(e);
    if (command.cancel()) {
      e.stopPropagation();
      model.trigger("backgrid:edited", model, column, new Command(e));
    }
    else if (command.save() || command.moveLeft() || command.moveRight() ||
             command.moveUp() || command.moveDown() || e.type == "blur") {
      e.preventDefault();
      e.stopPropagation();
      if (e.type == "blur" && this.$el.find("option").length === 1) {
        model.set(column.get("name"), this.formatter.toRaw(this.$el.val()));
      }
      model.trigger("backgrid:edited", model, column, new Command(e));
    }
  }

});

/**
   SelectCell is also a different kind of cell in that upon going into edit mode
   the cell renders a list of options to pick from, as opposed to an input box.

   SelectCell cannot be referenced by its string name when used in a column
   definition because it requires an `optionValues` class attribute to be
   defined. `optionValues` can either be a list of name-value pairs, to be
   rendered as options, or a list of object hashes which consist of a key *name*
   which is the option group name, and a key *values* which is a list of
   name-value pairs to be rendered as options under that option group.

   In addition, `optionValues` can also be a parameter-less function that
   returns one of the above. If the options are static, it is recommended the
   returned values to be memoized. `_.memoize()` is a good function to help with
   that.

   During display mode, the default formatter will normalize the raw model value
   to an array of values whether the raw model value is a scalar or an
   array. Each value is compared with the `optionValues` values using
   Ecmascript's implicit type conversion rules. When exiting edit mode, no type
   conversion is performed when saving into the model. This behavior is not
   always desirable when the value type is anything other than string. To
   control type conversion on the client-side, you should subclass SelectCell to
   provide a custom formatter or provide the formatter to your column
   definition.

   See:
     [$.fn.val()](http://api.jquery.com/val/)

   @class Backgrid.SelectCell
   @extends Backgrid.Cell
*/
var SelectCell = Backgrid.SelectCell = Cell.extend({

  /** @property */
  className: "select-cell",

  /** @property */
  editor: SelectCellEditor,

  /** @property */
  multiple: false,

  /** @property */
  formatter: new SelectFormatter(),

  /**
     @property {Array.<Array>|Array.<{name: string, values: Array.<Array>}>} optionValues
  */
  optionValues: undefined,

  /** @property */
  delimiter: ', ',

  /**
     Initializer.

     @param {Object} options
     @param {Backbone.Model} options.model
     @param {Backgrid.Column} options.column

     @throws {TypeError} If `optionsValues` is undefined.
  */
  initialize: function (options) {
    Cell.prototype.initialize.apply(this, arguments);
    Backgrid.requireOptions(this, ["optionValues"]);
    this.listenTo(this.model, "backgrid:edit", function (model, column, cell, editor) {
      if (column.get("name") == this.column.get("name")) {
        editor.setOptionValues(this.optionValues);
        editor.setMultiple(this.multiple);
      }
    });
  },

  /**
     Renders the label using the raw value as key to look up from `optionValues`.

     @throws {TypeError} If `optionValues` is malformed.
  */
  render: function () {
    this.empty();

    var optionValues = this.optionValues;
    var rawData = this.formatter.fromRaw(this.model.get(this.column.get("name")));

    var selectedText = [];

    try {
      if (!_.isArray(optionValues) || _.isEmpty(optionValues)) throw new TypeError;
<<<<<<< HEAD
      var doc = window.document;
      for (var i = 0; i < optionValues.length; i++) {
        var optionValue = optionValues[i];
=======

      for (var k = 0; k < rawData.length; k++) {
        var rawDatum = rawData[k];

        for (var i = 0; i < optionValues.length; i++) {
          var optionValue = optionValues[i];
>>>>>>> 7cc8084f

          if (_.isArray(optionValue)) {
            var optionText  = optionValue[0];
            var optionValue = optionValue[1];

<<<<<<< HEAD
          if (optionValue == rawData) {
            this.el.appendChild(doc.createTextNode(optionText));
            break;
          }
        }
        else if (_.isObject(optionValue)) {
          var optionGroupValues = optionValue.values;
          for (var j = 0; j < optionGroupValues.length; j++) {
            var optionGroupValue = optionGroupValues[j];
            if (optionGroupValue[1] == rawData) {
              this.el.appendChild(doc.createTextNode(optionGroupValue[0]));
              break;
=======
            if (optionValue == rawDatum) selectedText.push(optionText);
          }
          else if (_.isObject(optionValue)) {
            var optionGroupValues = optionValue.values;

            for (var j = 0; j < optionGroupValues.length; j++) {
              var optionGroupValue = optionGroupValues[j];
              if (optionGroupValue[1] == rawDatum) {
                selectedText.push(optionGroupValue[0]);
              }
>>>>>>> 7cc8084f
            }
          }
          else {
            throw new TypeError;
          }
        }
      }

      this.$el.append(selectedText.join(this.delimiter));
    }
    catch (ex) {
      if (ex instanceof TypeError) {
        throw TypeError("'optionValues' must be of type {Array.<Array>|Array.<{name: string, values: Array.<Array>}>}");
      }
      throw ex;
    }

    this.delegateEvents();

    return this;
  }

});<|MERGE_RESOLUTION|>--- conflicted
+++ resolved
@@ -761,11 +761,8 @@
     var optionValue = null;
     var optgroupName = null;
     var optgroup = null;
-<<<<<<< HEAD
     var innerHTML = '';
-=======
-
->>>>>>> 7cc8084f
+
     for (var i = 0; i < optionValues.length; i++) {
       var optionValue = optionValues[i];
 
@@ -776,24 +773,13 @@
         innerHTML += this.template({
           text: optionText,
           value: optionValue,
-<<<<<<< HEAD
-          selected: optionValue == currentValue
-        });
+          selected: selectedValues.indexOf(optionValue) > -1
+        }));
       }
       else if (_.isObject(optionValue)) {
         optgroupName = optionValue.name;
-        optgroup = this._renderOptions(optionValue.values, currentValue);
+        optgroup = this._renderOptions(optionValue.values, selectedValues);
         innerHTML = innerHTML + '<optgroup label="' + optgroupName + '">' + optgroup + '</optgroup>';
-=======
-          selected: selectedValues.indexOf(optionValue) > -1
-        }));
-      }
-      else if (_.isObject(optionValue)) {
-        optgroupName = optionValue.name;
-        optgroup = $("<optgroup></optgroup>", { label: optgroupName });
-        optgroup.append(this._renderOptions(optionValue.values, selectedValues));
-        this.$el.append(optgroup);
->>>>>>> 7cc8084f
       }
       else {
         throw TypeError("optionValues elements must be a name-value pair or an object hash of { name: 'optgroup label', value: [option name-value pairs] }");
@@ -932,37 +918,23 @@
 
     try {
       if (!_.isArray(optionValues) || _.isEmpty(optionValues)) throw new TypeError;
-<<<<<<< HEAD
+
       var doc = window.document;
-      for (var i = 0; i < optionValues.length; i++) {
-        var optionValue = optionValues[i];
-=======
 
       for (var k = 0; k < rawData.length; k++) {
         var rawDatum = rawData[k];
 
         for (var i = 0; i < optionValues.length; i++) {
           var optionValue = optionValues[i];
->>>>>>> 7cc8084f
 
           if (_.isArray(optionValue)) {
             var optionText  = optionValue[0];
             var optionValue = optionValue[1];
 
-<<<<<<< HEAD
           if (optionValue == rawData) {
             this.el.appendChild(doc.createTextNode(optionText));
             break;
-          }
-        }
-        else if (_.isObject(optionValue)) {
-          var optionGroupValues = optionValue.values;
-          for (var j = 0; j < optionGroupValues.length; j++) {
-            var optionGroupValue = optionGroupValues[j];
-            if (optionGroupValue[1] == rawData) {
-              this.el.appendChild(doc.createTextNode(optionGroupValue[0]));
-              break;
-=======
+
             if (optionValue == rawDatum) selectedText.push(optionText);
           }
           else if (_.isObject(optionValue)) {
@@ -973,7 +945,6 @@
               if (optionGroupValue[1] == rawDatum) {
                 selectedText.push(optionGroupValue[0]);
               }
->>>>>>> 7cc8084f
             }
           }
           else {
